--- conflicted
+++ resolved
@@ -24,11 +24,7 @@
 For an explanation of the resampling function specific `options`, have a look in the section of the resampling method you want to use. The general `options` are explained in the following:
 
 ```yaml
-<<<<<<< HEAD
-§§§examples/preprocessing/PFlow-Preprocessing.yaml:78:116§§§
-=======
-§§§examples/preprocessing/PFlow-Preprocessing.yaml:78:121§§§
->>>>>>> ec417a9d
+§§§examples/preprocessing/PFlow-Preprocessing.yaml:77:118§§§
 ```
 
 | Setting | Type | Explanation |
