stages:
  - test
  - image_build
  - publish

unittest:
  stage: test
  image: python:3.7
  script:
    - pip install -r requirements.txt
    - pytest ./umami/tests/ -v

linter:
  stage: test
  image: python:3.7-slim
  allow_failure: true
  script:
    - pip install flake8
    - flake8 ./umami

build_img_gpu:
  stage: image_build
  variables:
    FROM: tensorflow/tensorflow:latest-gpu
    TO: $CI_REGISTRY_IMAGE:latest-gpu
  script:
    # The script gets overwritten in jobs tagged docker-image-build
    - ignore
  tags:
    - docker-image-build
  only:
    - master

build_img_cpu:
  stage: image_build
  variables:
    FROM: tensorflow/tensorflow:latest
    TO: $CI_REGISTRY_IMAGE:latest
  script:
    # The script gets overwritten in jobs tagged docker-image-build
    - ignore
  tags:
    - docker-image-build
  only:
    - master


build_img_tag_cpu:
  stage: image_build
  variables:
    FROM: tensorflow/tensorflow:latest
    TAG: latest
    TO: $CI_REGISTRY_IMAGE:$CI_COMMIT_REF_SLUG
  tags:
    - docker-image-build
  script:
    - ignore
  only:
    - tags

build_img_tag_gpu:
  stage: image_build
  variables:
    FROM: tensorflow/tensorflow:latest-gpu
    TAG: latest
    TO: $CI_REGISTRY_IMAGE:$CI_COMMIT_REF_SLUG-gpu
  tags:
    - docker-image-build
  script:
    - ignore
  only:
    - tags



push_to_hub_cpu:
  stage: publish
<<<<<<< HEAD
  image: matthewfeickert/skopeo-docker:latest
=======
  # require: build
  image: matthewfeickert/skopeo-docker:skopeo0.1.42
>>>>>>> 38c932b5
  variables:
    USER: btagging
    IMAGE: umami
  script:
    - /home/docker/skopeo copy
      --src-creds ${CI_REGISTRY_USER}:${CI_BUILD_TOKEN}
      --dest-creds ${DH_USERNAME}:${DH_PASSWORD}
      docker://$CI_REGISTRY_IMAGE:latest
      docker://${USER}/${IMAGE}:latest
  only:
    - master


push_to_hub_gpu:
  stage: publish
<<<<<<< HEAD
  image: matthewfeickert/skopeo-docker:latest
=======
  # require: build
  image: matthewfeickert/skopeo-docker:skopeo0.1.42
>>>>>>> 38c932b5
  variables:
    USER: btagging
    IMAGE: umami
  script:
    - /home/docker/skopeo copy
      --src-creds ${CI_REGISTRY_USER}:${CI_BUILD_TOKEN}
      --dest-creds ${DH_USERNAME}:${DH_PASSWORD}
      docker://$CI_REGISTRY_IMAGE:latest-gpu
      docker://${USER}/${IMAGE}:latest-gpu
  only:
    - master

push_to_hub_tag:
  stage: publish
  image: matthewfeickert/skopeo-docker:latest
  variables:
    USER: btagging
    IMAGE: umami
  script:
    - /home/docker/skopeo copy
      --src-creds ${CI_REGISTRY_USER}:${CI_BUILD_TOKEN}
      --dest-creds ${DH_USERNAME}:${DH_PASSWORD}
      docker://$CI_REGISTRY_IMAGE:$CI_COMMIT_REF_SLUG
      docker://${USER}/${IMAGE}:$CI_COMMIT_REF_SLUG
  only:
    - tags

push_to_hub_gpu_tag:
  stage: publish
  image: matthewfeickert/skopeo-docker:latest
  variables:
    USER: btagging
    IMAGE: umami
  script:
    - /home/docker/skopeo copy
      --src-creds ${CI_REGISTRY_USER}:${CI_BUILD_TOKEN}
      --dest-creds ${DH_USERNAME}:${DH_PASSWORD}
      docker://$CI_REGISTRY_IMAGE:$CI_COMMIT_REF_SLUG-gpu
      docker://${USER}/${IMAGE}:$CI_COMMIT_REF_SLUG-gpu
  only:
    - tags<|MERGE_RESOLUTION|>--- conflicted
+++ resolved
@@ -75,12 +75,8 @@
 
 push_to_hub_cpu:
   stage: publish
-<<<<<<< HEAD
-  image: matthewfeickert/skopeo-docker:latest
-=======
   # require: build
   image: matthewfeickert/skopeo-docker:skopeo0.1.42
->>>>>>> 38c932b5
   variables:
     USER: btagging
     IMAGE: umami
@@ -96,12 +92,8 @@
 
 push_to_hub_gpu:
   stage: publish
-<<<<<<< HEAD
-  image: matthewfeickert/skopeo-docker:latest
-=======
   # require: build
   image: matthewfeickert/skopeo-docker:skopeo0.1.42
->>>>>>> 38c932b5
   variables:
     USER: btagging
     IMAGE: umami
