--- conflicted
+++ resolved
@@ -333,17 +333,6 @@
 
     size, ranges = upt.get_size(input_files)
     out_file = config.GetFileName(option='preprocessed_shuffled')
-<<<<<<< HEAD
-=======
-    print("Saving labels to", out_file)
-    with h5py.File(out_file, 'w') as f:
-        f.create_dataset('/Y_train', data=labels, compression="gzip")
-    del labels
-
-    print("Shuffling sample")
-    d_arr = upt.ShuffleDataFrame(df[variable_config['train_variables'][:]],
-                                 df_len=df_len)
->>>>>>> bca7a7c6
     print("Saving sample to", out_file)
     with h5py.File(out_file, 'w') as output:
         for i, file in enumerate(input_files):
