"""Collection of plotting function for ftag performance plots."""
# pylint: disable=consider-using-f-string
from umami.configuration import global_config, logger  # isort:skip

import matplotlib as mtp
import matplotlib.patches as mpatches
import matplotlib.pyplot as plt
import numpy as np
import pandas as pd
from matplotlib import gridspec
from mlxtend.evaluate import confusion_matrix
from mlxtend.plotting import plot_confusion_matrix as mlxtend_plot_cm
from mpl_toolkits.axes_grid1 import make_axes_locatable
from scipy.interpolate import pchip

import umami.tools.PyATLASstyle.PyATLASstyle as pas
from umami.helper_tools import hist_ratio, hist_w_unc
from umami.tools import applyATLASstyle


def eff_err(x, N):
    """Calculate statistical efficiency uncertainty.

    Parameters
    ----------
    x : numpy.array
        efficiency values
    N : int
        number of used statistics to calculate efficiency

    Returns
    -------
    numpy.array
        efficiency uncertainties
    """
    return np.sqrt(x * (1 - x) / N)


def rej_err(x, N):
    """Calculate the rejection uncertainties.

    Parameters
    ----------
    x : numpy.array
        rejection values
    N : int
        number of used statistics to calculate rejection

    Returns
    -------
    numpy.array
        rejection uncertainties
    """
    return np.sqrt((1 / x) * (1 - (1 / x)) / N)


def FlatEfficiencyPerBin(
    df, predictions, variable, var_bins, classes, target="bjets", wp=0.7
):
    """
    For each bin in var_bins of variable, cuts the score in
    predictions column to get the desired WP (working point)
    df must (at least) contain the following columns:
        - score
        - value of variable
        - labels (with the true labels)
    Creates a column 'tag' with the tagged (1/0) info in df.
    """
    target_index = classes.index(target)
    df["tag"] = 0
    for i in range(len(var_bins) - 1):
        index_jets_in_bin = (var_bins[i] <= df[variable]) & (
            df[variable] < var_bins[i + 1]
        )
        df_in_bin = df[index_jets_in_bin]
        if len(df_in_bin) == 0:
            continue
        scores_b_in_bin = df_in_bin[df_in_bin["labels"] == target_index][predictions]
        if len(scores_b_in_bin) == 0:
            continue
        cutvalue_in_bin = np.percentile(scores_b_in_bin, 100.0 * (1.0 - wp))
        df.loc[index_jets_in_bin, ["tag"]] = (
            df_in_bin[predictions] > cutvalue_in_bin
        ) * 1

    return df["tag"]


def plotEfficiencyVariable(
    df: list,
    class_labels_list: list,
    main_class: str,
    variable: str,
    var_bins: np.float64,
    plot_name: str,
    ApplyAtlasStyle: bool = True,
    UseAtlasTag: bool = True,
    AtlasTag: str = "Internal Simulation",
    SecondTag: str = "\n$\\sqrt{s}=13$ TeV, PFlow Jets,\n$t\\bar{t}$ Test Sample",
    ThirdTag="DL1r",
    yAxisIncrease: float = 1.4,
    yAxisAtlasTag: float = 0.9,
    efficiency=0.70,
    frac_values=None,
    centralise_bins=True,
    xticksval=None,
    xticks=None,
    minor_ticks_frequency=None,
    xlabel=None,
    Log=False,
    ymin: float = None,
    ymax: float = None,
    dpi: int = 400,
):
    """
    For a given variable (string) in the panda dataframe df, plots
    the eff for each flavour as a function of variable.
                 (discretised in bins as indicated by var_bins input)


    The following options are needed:
    - df: panda dataframe with columns:
        - The efficiency is computed from the tag column of df.
        - variable (see eponymous parameter)
        - labels (as defined in the preprocessing, MUST MATCH class_labels_list)
    - class_labels_list: list indicating the class order
                         as defined in the preprocessing!
                         WARNING: wrong behaviour if order is different.
    - main_class: string of the main class label (in class labels_list).
    - variable: string of the variable in the dataframe to plot against
    - var_bins: numpy array of the bins to use
    - plot_name: string of the base name for saving
    - efficiency: the working point (b tagging). NOT IN PERCENT.

    Optional:
    - ThirdTag: additional tag
    - frac_values: dictionary of flavour fractions
    - centralise_bins: boolean to centralise point in the bins
    - xticksval: list of ticks values (must agree with the one below)
    - xticks: list of ticks (must agree with the one above)
    - minor_ticks_frequency: int,
                    if given, sets the frequency of minor ticks

    - xlabel: string, label for x-axis.
    - Log: boolean, whether to set the y-axis in log-scale.
    - colors: Custom color list for the different models
    - UseAtlasTag: boolean, whether to use the ATLAS tag or not.
    - AtlasTag: string: tag to attached to ATLAS
    - SecondTag: string: second line of the ATLAS tag.
    - ThirdTag: tag on the top left of the plot, indicate model
        and fractions used.

    Note: to get a flat efficiency plot, you need to produce a 'tag' column
    in df using FlatEfficiencyPerBin (defined above).
    """

    # Apply the ATLAS Style with the bars on the axes
    if ApplyAtlasStyle is True:
        applyATLASstyle(mtp)

    # Get flavour categories from global config file
    flav_cat = global_config.flavour_categories

    null_value = np.nan

    store_dict = {
        "store_eff_tagger": np.zeros((len(var_bins) - 1, len(class_labels_list))),
        "store_err_tagger": np.zeros((len(var_bins) - 1, len(class_labels_list))),
    }

    for i in range(len(var_bins) - 1):
        # all jets in bin
        df_in_bin = df[(var_bins[i] <= df[variable]) & (df[variable] < var_bins[i + 1])]
        total_in_bin = len(df_in_bin)
        # all tagged jets in bin. (note: can also work for other flavour)
        df_in_bin_tagged = df_in_bin.query("tag == 1")
        if total_in_bin != 0:
            index, counts = np.unique(
                df_in_bin_tagged["labels"].values, return_counts=True
            )
            count_dict = dict(zip(index, counts))

        else:
            count_dict = {}
        # store result for each flavour in store_dict
        for label_ind, label in enumerate(class_labels_list):
            label_in_bin = len(df_in_bin[df_in_bin["labels"] == label_ind])

            if label_ind in count_dict and label_in_bin != 0:
                eff = count_dict[label_ind] / label_in_bin
                err = eff_err(eff, label_in_bin)
            else:
                eff = null_value
                err = null_value

            store_dict["store_eff_tagger"][i, label_ind] = eff
            store_dict["store_err_tagger"][i, label_ind] = err

    if xlabel is None:
        xlabel = variable
        if variable == "actualInteractionsPerCrossing":
            xlabel = "Actual interactions per bunch crossing"
        elif variable == "pt":
            xlabel = r"$p_T$ [GeV]"

    if frac_values is None:
        ThirdTag = (
            ThirdTag + f"\n{efficiency}% {flav_cat[main_class]['legend_label']} WP"
        )
    else:
        frac_string = ""
        for frac in list(frac_values.keys()):
            frac_string += f"{frac}: {frac_values[frac]} | "
        frac_string = frac_string[:-3]
        ThirdTag = (
            ThirdTag
            + f"\n{efficiency}% {flav_cat[main_class]['legend_label']} WP,"
            + f"\nFractions: {frac_string}"
        )

    # Divide pT values to express in GeV, not MeV
    if variable == "pt":
        var_bins = var_bins / 1000

    x_value, x_err = [], []
    for i in range(len(var_bins[:-1])):
        if centralise_bins:
            x_value.append((var_bins[i] + var_bins[i + 1]) / 2)
        else:
            x_value.append(var_bins[i])
        x_err.append(abs(var_bins[i] - var_bins[i + 1]) / 2)

    x_label = var_bins
    if xticksval is not None:
        trimmed_label_val = xticksval
        trimmed_label = xticksval
        if xticksval is not None:
            trimmed_label = xticks
    else:
        trimmed_label = []
        trimmed_label_val = []
        selected_indices = [int((len(x_label) - 1) / 4) * i for i in range(5)]
        if len(x_label) > 5:
            for i, x_label_i in enumerate(x_label):
                if i in selected_indices:
                    trimmed_label.append(
                        np.format_float_scientific(x_label_i, precision=3)
                    )
                    trimmed_label_val.append(x_label_i)
        else:
            trimmed_label = x_label
            trimmed_label_val = x_label

    fig, ax = plt.subplots()
    ax.ticklabel_format(style="sci", axis="x", scilimits=(0, 3), useMathText=True)
    ax.ticklabel_format(style="sci", axis="y", scilimits=(0, 3), useMathText=True)

    ax.axhline(y=1, color="#696969", linestyle="-")

    for label_ind, label in enumerate(class_labels_list):
        colour = flav_cat[label]["colour"]
        ax.errorbar(
            x=x_value,
            y=store_dict["store_eff_tagger"][:, label_ind],
            yerr=store_dict["store_err_tagger"][:, label_ind],
            xerr=x_err,
            label=flav_cat[label]["legend_label"],
            fmt="o",
            markersize=2.0,
            markeredgecolor=colour,
            markerfacecolor=colour,
            c=colour,
            alpha=1,
        )

    ax.set_xticks(trimmed_label_val)
    ax.set_xticklabels(trimmed_label)
    ax.set_xlim(trimmed_label_val[0], trimmed_label_val[-1])

    # Increase ymax so atlas tag don't cut plot
    if (ymin is None) and (ymax is None):
        plot_ymin, plot_ymax = ax.get_ylim()

    elif ymin is None:
        plot_ymin, _ = ax.get_ylim()

    elif ymax is None:
        _, plot_ymax = ax.get_ylim()

    # Increase the yaxis limit upper part by given factor to fit ATLAS Tag in
    if Log is True:
        ax.set_yscale("log")
        if plot_ymin <= 0:
            plot_ymin = 1e-4
        ax.set_ylim(
            plot_ymin,
            plot_ymax * np.log(plot_ymax / plot_ymin) * 10 * yAxisIncrease,
        )
    else:
        ax.set_ylim(bottom=plot_ymin, top=yAxisIncrease * plot_ymax)

    ax.set_xlabel(xlabel)
    ax.set_ylabel("Efficiency")
    if minor_ticks_frequency is not None:
        ax.xaxis.set_minor_locator(plt.MultipleLocator(minor_ticks_frequency))
    ax_r = ax.secondary_yaxis("right")
    ax_t = ax.secondary_xaxis("top")
    ax_r.set_yticklabels([])
    ax_t.set_xticks(trimmed_label_val)
    if minor_ticks_frequency is not None:
        ax_t.xaxis.set_minor_locator(plt.MultipleLocator(minor_ticks_frequency))
    ax_t.set_xticklabels([])
    if Log:
        ax_r.set_yscale("log")
    ax_r.tick_params(axis="y", direction="in", which="both")
    ax_t.tick_params(axis="x", direction="in", which="both")
    ax.grid(color="grey", linestyle="--", linewidth=0.5)
    ax.legend(loc="upper right")
    if UseAtlasTag:
        pas.makeATLAStag(
            ax, fig, AtlasTag, SecondTag + f"\n{ThirdTag}", ymax=yAxisAtlasTag
        )

    fig.tight_layout()
    plt.savefig(plot_name, transparent=True, dpi=dpi)
    plt.close()


def plotEfficiencyVariableComparison(
    df_list: list,
    model_labels: list,
    tagger_list: list,
    class_labels_list: list,
    main_class: str,
    variable: str,
    var_bins: np.float64,
    plot_name: str,
    ApplyAtlasStyle: bool = True,
    UseAtlasTag: bool = True,
    AtlasTag: str = "Internal Simulation",
    SecondTag: str = "\n$\\sqrt{s}=13$ TeV, PFlow Jets,\n$t\\bar{t}$ Test Sample",
    ThirdTag="DL1r",
    yAxisIncrease: float = 1.3,
    yAxisAtlasTag: float = 0.9,
    efficiency=0.70,
    frac_values=None,
    centralise_bins=True,
    xticksval=None,
    xticks=None,
    minor_ticks_frequency=None,
    xlabel=None,
    Log=False,
    colors=None,
    ymin: float = None,
    ymax: float = None,
    dpi: int = 400,
):
    """
    For a given variable (string) in the panda dataframe df, plots
    the eff of each flavour as a function of variable for several taggers.
                 (discretised in bins as indicated by var_bins input)


    The following options are needed:
    - df_list: list of panda dataframe with columns (one per tagger)
        - The efficiency is computed from the tag column of df.
        - variable (see eponymous parameter)
        - labels (as defined in the preprocessing, MUST MATCH class_labels_list)
    - model_labels: list (1 label per model)
    - tagger_list: list of tagger name
    - class_labels_list: list of list (1 per tagger), indicating the class order
                         as defined in the preprocessing!
                         WARNING: wrong behaviour if order is different.
    - main_class: string of the main class label (in class labels_list).
                  Must be the same for all taggers
    - variable: string of the variable in the dataframe to plot against
    - var_bins: numpy array of the bins to use
    - plot_name: string of the base name for saving
    - efficiency: the working point (b tagging). NOT IN PERCENT.

    Optional:
    - ThirdTag: additional tag
    - frac_values: dictionary of flavour fractions
    - centralise_bins: boolean to centralise point in the bins
    - xticksval: list of ticks values (must agree with the one below)
    - xticks: list of ticks (must agree with the one above)
    - minor_ticks_frequency: int,
                    if given, sets the frequency of minor ticks

    - xlabel: string, label for x-axis.
    - Log: boolean, whether to set the y-axis in log-scale.
    - colors: Custom color list for the different models
    - UseAtlasTag: boolean, whether to use the ATLAS tag or not.
    - AtlasTag: string: tag to attached to ATLAS
    - SecondTag: string: second line of the ATLAS tag.
    - ThirdTag: tag on the top left of the plot, indicate model
        and fractions used.

    Note: to get a flat efficiency plot, you need to produce a 'tag' column
    in df using FlatEfficiencyPerBin (defined above).
    """

    # Apply the ATLAS Style with the bars on the axes
    if ApplyAtlasStyle is True:
        applyATLASstyle(mtp)

    # Get flavour categories from global config file
    flav_cat = global_config.flavour_categories

    null_value = np.nan

    store_dict = {}
    for label in class_labels_list[0]:
        store_dict[label] = {
            "store_eff_tagger": np.zeros((len(var_bins) - 1, len(tagger_list))),
            "store_err_tagger": np.zeros((len(var_bins) - 1, len(tagger_list))),
        }

    for tagger_ind, (tagger_data, class_labels) in enumerate(
        zip(df_list, class_labels_list)
    ):
        for i in range(len(var_bins) - 1):
            # all jets in bin
            df_in_bin = tagger_data[
                (var_bins[i] <= tagger_data[variable])
                & (tagger_data[variable] < var_bins[i + 1])
            ]
            total_in_bin = len(df_in_bin)
            # all tagged jets in bin. (note: can also work for other flavour)
            df_in_bin_tagged = df_in_bin.query("tag == 1")
            if total_in_bin != 0:
                index, counts = np.unique(
                    df_in_bin_tagged["labels"].values, return_counts=True
                )
                count_dict = dict(zip(index, counts))

            else:
                count_dict = {}
            # store result for each flavour in store_dict
            for label_ind, label in enumerate(class_labels):
                label_in_bin = len(df_in_bin[df_in_bin["labels"] == label_ind])

                if label_ind in count_dict and label_in_bin != 0:
                    eff = count_dict[label_ind] / label_in_bin
                    err = eff_err(eff, label_in_bin)
                else:
                    eff = null_value
                    err = null_value

                store_dict[label]["store_eff_tagger"][i, tagger_ind] = eff
                store_dict[label]["store_err_tagger"][i, tagger_ind] = err

    extension = plot_name.split(".")[-1]
    plot_name = plot_name[
        : -(len(extension) + 1)
    ]  # remove ".{extension}" from plotname.

    if xlabel is None:
        xlabel = variable
        if variable == "actualInteractionsPerCrossing":
            xlabel = "Actual interactions per bunch crossing"
        elif variable == "pt":
            xlabel = r"$p_T$ [GeV]"

    if frac_values is None:
        ThirdTag = (
            ThirdTag + f"\n{efficiency}% {flav_cat[main_class]['legend_label']} WP"
        )
    else:
        frac_string = ""
        for frac in list(frac_values.keys()):
            frac_string += f"{frac}: {frac_values[frac]} | "
        frac_string = frac_string[:-3]
        ThirdTag = (
            ThirdTag
            + f"\n{efficiency}% {flav_cat[main_class]['legend_label']} WP,"
            + f"\nFractions: {frac_string}"
        )

    # Divide pT values to express in GeV, not MeV
    if variable == "pt":
        var_bins = var_bins / 1000

    x_value, x_err = [], []
    for i in range(len(var_bins[:-1])):
        if centralise_bins:
            x_value.append((var_bins[i] + var_bins[i + 1]) / 2)
        else:
            x_value.append(var_bins[i])
        x_err.append(abs(var_bins[i] - var_bins[i + 1]) / 2)

    x_label = var_bins
    if xticksval is not None:
        trimmed_label_val = xticksval
        trimmed_label = xticksval
        if xticksval is not None:
            trimmed_label = xticks
    else:
        trimmed_label = []
        trimmed_label_val = []
        selected_indices = [int((len(x_label) - 1) / 4) * i for i in range(5)]
        if len(x_label) > 5:
            for i, x_label_i in enumerate(x_label):
                if i in selected_indices:
                    trimmed_label.append(
                        np.format_float_scientific(x_label_i, precision=3)
                    )
                    trimmed_label_val.append(x_label_i)
        else:
            trimmed_label = x_label
            trimmed_label_val = x_label

    if colors is None:
        colors = [f"C{i}" for i in range(len(model_labels))]

    for label in class_labels_list[0]:
        fig, ax = plt.subplots()
        ax.ticklabel_format(style="sci", axis="x", scilimits=(0, 3), useMathText=True)
        ax.ticklabel_format(style="sci", axis="y", scilimits=(0, 3), useMathText=True)
        if label == main_class:
            ax.axhline(y=1, color="#696969", linestyle="-")

        for tagger_ind, tagger in enumerate(model_labels):
            ax.errorbar(
                x=x_value,
                y=store_dict[label]["store_eff_tagger"][:, tagger_ind],
                yerr=store_dict[label]["store_err_tagger"][:, tagger_ind],
                xerr=x_err,
                label=tagger,
                fmt="o",
                markersize=2.0,
                markeredgecolor=colors[tagger_ind],
                markerfacecolor=colors[tagger_ind],
                c=colors[tagger_ind],
                alpha=1,
                # zorder=10,
            )

        ax.set_xticks(trimmed_label_val)
        ax.set_xticklabels(trimmed_label)
        ax.set_xlim(trimmed_label_val[0], trimmed_label_val[-1])

        # Increase ymax so atlas tag don't cut plot
        if (ymin is None) and (ymax is None):
            plot_ymin, plot_ymax = ax.get_ylim()

        elif ymin is None:
            plot_ymin, _ = ax.get_ylim()

        elif ymax is None:
            _, plot_ymax = ax.get_ylim()

        # Increase the yaxis limit upper part by given factor to fit ATLAS Tag in
        if Log is True:
            ax.set_yscale("log")
            if plot_ymin <= 0:
                plot_ymin = 1e-4
            ax.set_ylim(
                plot_ymin,
                plot_ymax * np.log(plot_ymax / plot_ymin) * 10 * yAxisIncrease,
            )
        else:
            ax.set_ylim(bottom=plot_ymin, top=yAxisIncrease * plot_ymax)

        ax.set_xlabel(xlabel)
        ax.set_ylabel(f"Efficiency {flav_cat[label]['legend_label']}")
        if minor_ticks_frequency is not None:
            ax.xaxis.set_minor_locator(plt.MultipleLocator(minor_ticks_frequency))
        ax_r = ax.secondary_yaxis("right")
        ax_t = ax.secondary_xaxis("top")
        ax_r.set_yticklabels([])
        ax_t.set_xticks(trimmed_label_val)
        if minor_ticks_frequency is not None:
            ax_t.xaxis.set_minor_locator(plt.MultipleLocator(minor_ticks_frequency))
        ax_t.set_xticklabels([])
        if Log:
            ax_r.set_yscale("log")
        ax_r.tick_params(axis="y", direction="in", which="both")
        ax_t.tick_params(axis="x", direction="in", which="both")
        ax.grid(color="grey", linestyle="--", linewidth=0.5)
        ax.legend(loc="upper right")
        if UseAtlasTag:
            pas.makeATLAStag(
                ax,
                fig,
                AtlasTag,
                SecondTag + f"\n{ThirdTag}",
                ymax=yAxisAtlasTag,
            )

        fig.tight_layout()
        plt.savefig(plot_name + f"_{label}.{extension}", transparent=True, dpi=dpi)
        plt.close()


def plotPtDependence(
    df_list: list,
    tagger_list: list,
    model_labels: list,
    plot_name: str,
    class_labels: list,
    main_class: str,
    flavour: str,
    WP: float = 0.77,
    Disc_Cut_Value: float = None,
    SWP_Comparison: bool = False,
    SWP_label_list: list = None,
    Passed: bool = True,
    Fixed_WP_Bin: bool = False,
    bin_edges: list = None,
    WP_Line: bool = False,
    figsize: list = None,
    Grid: bool = False,
    binomialErrors: bool = True,
    xlabel: str = r"$p_T$ in GeV",
    Log: bool = False,
    colors: list = None,
    ApplyAtlasStyle: bool = True,
    UseAtlasTag: bool = True,
    AtlasTag: str = "Internal Simulation",
    SecondTag: str = "\n$\\sqrt{s}=13$ TeV, PFlow Jets,\n$t\\bar{t}$ Test Sample, fc=0.018",  # noqa: E501 # pylint: disable=line-too-long
    yAxisAtlasTag: float = 0.9,
    yAxisIncrease: float = 1.1,
    frameon: bool = False,
    labelFontSize: int = 10,
    legFontSize: int = 10,
    Ratio_Cut: list = None,
    ncol: int = 1,
    ymin: float = None,
    ymax: float = None,
    alpha: float = 0.8,
    trans: bool = True,
    linewidth: float = 1.6,
    dpi: int = 400,
):
    """For a given list of models, plot the b-eff,
    l and c-rej as a function of jet pt for customizable
    WP and fc values.

    Parameters
    ----------
    df_list : list
        List of dicts with the results of evaluate_model.py inside for
        the different models which are to be plotted.
    tagger_list : list
        List of the models/taggers that are to be plotted.
    model_labels : list
        List of the labels which are to be used in the plot.
    plot_name : str
        Path, Name and format of the resulting plot file.
    class_labels : list
        A list of the class_labels which are used.
    main_class : str
        The main discriminant class. For b-tagging obviously "bjets"
    flavour : str
        Class that is to be plotted. For all non-signal classes, this
        will be the rejection and for the signal class, this will be
        the efficiency.
    WP : float, optional
        Working point which is to be used, by default 0.77.
    Disc_Cut_Value : float, optional
        Set a discriminant cut value for all taggers/models.
        SWP_Comparsion needs to be False for this, by default None.
    SWP_Comparison : bool, optional
        Use the same cut value on the discriminant for all
        models with the same SWP_label. Not works with Fixed_WP_Bin
        True, by default False.
    SWP_label_list : list, optional
        List of labels for each model. Models with same SWP label get
        the same Disc_cut_value, by default None.
    Passed : bool, optional
        Select if the selected jets need to pass the discriminant WP cut,
        by default True.
    Fixed_WP_Bin : bool, optional
        Calculate the WP cut on the discriminant per bin, by default False.
    bin_edges : list, optional
        As the name says, the edges of the bins used. Will be set
        automatically, if None. By default None.
    WP_Line : bool, optional
        Print a WP line in the upper plot, by default False.
    figsize : list, optional
        Size of the resulting figure as a list with two elements. First
        is the width, second the height. By default None.
    Grid : bool, optional
        Use a grid in the plots, by default False
    binomialErrors : bool, optional
        Use binomial errors, by default True
    xlabel : str, optional
        Label for x-axis, by default r"$ in GeV"
    Log : bool, optional
        Set yscale to Log, by default False
    colors : list, optional
        Custom color list for the different models, by default None
    ApplyAtlasStyle : bool, optional
        Apply ATLAS style for matplotlib, by default True
    UseAtlasTag : bool, optional
        Use the ATLAS Tag in the plots, by default True
    AtlasTag : str, optional
        First row of the ATLAS Tag, by default "Internal Simulation"
    SecondTag : str, optional
        Second Row of the ATLAS Tag. No need to add WP or fc. It will
        be added automatically,
        by default
        "$sqrt{s}=13$ TeV, PFlow Jets, $t bar{t}$ Test Sample, fc=0.018"
    yAxisAtlasTag : float, optional
        Relative y axis position of the ATLAS Tag, by default 0.9
    yAxisIncrease : float, optional
        Increasing the y axis to fit the ATLAS Tag in, by default 1.1
    frameon : bool, optional
        Set the frame around legend off/on, by default False
    labelFontSize : int, optional
        Fontsize of the labels of the axes, by default 10
    legFontSize : int, optional
        Fontsize of the legend, by default 10
    Ratio_Cut : list, optional
        List of the lower and upper y-limit for the ratio plot, by default None
    ncol : int, optional
        Number of columns in the legend, by default 1
    ymin : float, optional
        y axis minimum, by default None
    ymax : float, optional
        y axis maximum, by default None
    alpha : float, optional
        Value for visibility of the plot lines, by default 0.8
    trans : bool, optional
        Sets the transparity of the background. If true, the background is erased.
        If False, the background is white, by default True
    linewidth : float, optional
        Define the linewidth of the plotted lines, by default 1.6
    dpi : int, optional
        Sets a DPI value for the plot that is produced (mainly for png),
        by default 400

    Raises
    ------
    ValueError
        If the given Ratio_Cut is either not a list or has more then two
        entries.
    """
<<<<<<< HEAD
=======

>>>>>>> ea962ac2
    if SWP_label_list is None:
        SWP_label_list = []
    if bin_edges is None:
        bin_edges = [0, 20, 50, 90, 150, 300, 1000]
    # Apply ATLAS style
    if ApplyAtlasStyle is True:
        applyATLASstyle(mtp)

    # Get global config of the classes
    flav_cat = global_config.flavour_categories

    # Get the bins for the histogram
    pt_midpts = (np.asarray(bin_edges)[:-1] + np.asarray(bin_edges)[1:]) / 2.0
    bin_widths = (np.asarray(bin_edges)[1:] - np.asarray(bin_edges)[:-1]) / 2.0
    Npts = pt_midpts.size

    if SWP_Comparison is True:
        SWP_Cut_Dict = {}

    # Get the indicies of the flavours
    index_dict = {f"{flavour}": i for i, flavour in enumerate(class_labels)}

    # Set color if not provided
    if colors is None:
        colors = [f"C{i}" for i in range(len(df_list))]

    # Define the figure with two subplots of unequal sizes
    axis_dict = {}

    # Ratio save. Used for ratio calculation
    ratio_eff = {
        "pt_midpts": [],
        "effs": [],
        "rej": [],
        "bin_widths": [],
        "yerr": [],
    }

    # Init new figure
    if figsize is None:
        fig = plt.figure(figsize=(11.69 * 0.8, 8.27 * 0.8))

    else:
        fig = plt.figure(figsize=(figsize[0], figsize[1]))

    gs = gridspec.GridSpec(8, 1, figure=fig)
    axis_dict["left"] = {}
    axis_dict["left"]["top"] = fig.add_subplot(gs[:6, 0])
    axis_dict["left"]["ratio"] = fig.add_subplot(
        gs[6:, 0], sharex=axis_dict["left"]["top"]
    )

    for i, (df_results, model_label, tagger, color) in enumerate(
        zip(df_list, model_labels, tagger_list, colors)
    ):

        # Placeholder for the sig eff and bkg rejections
        effs = np.zeros(Npts)

        # Get truth labels
        truth_labels = df_results["labels"]

        if Fixed_WP_Bin is False:
            if SWP_Comparison is False:
                if Disc_Cut_Value is None:
                    # Calculate WP cutoff for b-disc
                    disc_cut = np.percentile(
                        df_results.query(f"labels=={index_dict[main_class]}")[
                            f"disc_{tagger}"
                        ],
                        (1 - WP) * 100,
                    )

                elif Disc_Cut_Value is not None:
                    disc_cut = Disc_Cut_Value

            elif SWP_Comparison is True and SWP_label_list[i] not in SWP_Cut_Dict:
                # Calc disc cut value for the SWP label model
                disc_cut = np.percentile(
                    df_results.query(f"labels=={index_dict[main_class]}")[
                        f"disc_{tagger}"
                    ],
                    (1 - WP) * 100,
                )

                # Set Value globally for the SWP label
                SWP_Cut_Dict.update({SWP_label_list[i]: disc_cut})

            elif SWP_Comparison is True and SWP_label_list[i] in SWP_Cut_Dict:
                # Set disc_cut for the model after its SWP label
                disc_cut = SWP_Cut_Dict[SWP_label_list[i]]

        # Get jet pts
        jetPts = df_results["pt"] / 1000

        # For calculating the binomial errors, let nTest be an array of
        # the same shape as the the # of pT bins that we have
        nTest = np.zeros(Npts)

        for j, pt_min, pt_max in zip(np.arange(Npts), bin_edges[:-1], bin_edges[1:]):

            # Cut on selected flavour jets with the wanted pt range
            den_mask = (
                (jetPts > pt_min)
                & (jetPts < pt_max)
                & (truth_labels == index_dict[flavour])
            )

            if Fixed_WP_Bin is False:
                # Cut on jets which passed the WP
                if Passed is True:
                    num_mask = den_mask & (df_results[f"disc_{tagger}"] > disc_cut)

                else:
                    num_mask = den_mask & (df_results[f"disc_{tagger}"] <= disc_cut)

            else:
                # Setting pT mask for the selected bin to calculate
                # the disc cut value fot the particular bin
                pT_mask = (jetPts > pt_min) & (jetPts < pt_max)

                # If SWP is used, calculate the disc cut for the model if
                # its not added to the dict yet. If its already added,
                # the value is loaded. If SWP is false, the disc value
                # will be calculated for each of the models independently
                if SWP_Comparison is False:
                    disc_cut = np.percentile(
                        df_results.query(f"labels=={index_dict[main_class]}")[
                            f"disc_{tagger}"
                        ][pT_mask],
                        (1 - WP) * 100,
                    )

                elif SWP_Comparison is True and SWP_label_list[i] not in SWP_Cut_Dict:
                    # Calc disc cut value for the SWP label model
                    disc_cut = np.percentile(
                        df_results.query(f"labels=={index_dict[main_class]}")[
                            f"disc_{tagger}"
                        ][pT_mask],
                        (1 - WP) * 100,
                    )

                    # Set Value globally for the SWP label
                    SWP_Cut_Dict.update({SWP_label_list[i]: disc_cut})

                elif SWP_Comparison is True and SWP_label_list[i] in SWP_Cut_Dict:
                    # Set disc_cut for the model after its SWP label
                    disc_cut = SWP_Cut_Dict[SWP_label_list[i]]

                # Cut on jets which passed the WP
                if Passed is True:
                    num_mask = den_mask & (df_results[f"disc_{tagger}"] > disc_cut)

                else:
                    num_mask = den_mask & (df_results[f"disc_{tagger}"] <= disc_cut)

            # Sum masks for binominal error calculation
            nTest[j] = den_mask.sum()
            effs[j] = num_mask.sum() / nTest[j]

        # For b-jets, plot the eff: for l and c-jets, look at the rej
        if flavour == main_class:
            yerr = eff_err(effs, nTest) if binomialErrors else None

            axis_dict["left"]["top"].errorbar(
                pt_midpts,
                effs,
                xerr=bin_widths,
                yerr=yerr,
                color=color,
                fmt=".",
                label=model_label,
                alpha=alpha,
                linewidth=linewidth,
            )

            # Calculate Ratio
            # Check if its not the first model which is used as reference
            if i != 0:
                effs_ratio = effs / ratio_eff["effs"]
                yerr_ratio = (
                    (yerr / effs) + (ratio_eff["yerr"] / ratio_eff["effs"])
                ) * effs_ratio

                axis_dict["left"]["ratio"].errorbar(
                    pt_midpts,
                    effs_ratio,
                    xerr=bin_widths,
                    yerr=yerr_ratio,
                    color=color,
                    fmt=".",
                    label=model_label,
                    alpha=alpha,
                    linewidth=linewidth,
                )

            else:
                ratio_eff["pt_midpts"] = pt_midpts
                ratio_eff["effs"] = effs
                ratio_eff["bin_widths"] = bin_widths
                ratio_eff["yerr"] = yerr

        else:
            # Calculate rejection
            rej = 1 / effs
            yerr = np.power(rej, 2) * eff_err(effs, nTest) if binomialErrors else None

            # Plot the "hists"
            axis_dict["left"]["top"].errorbar(
                pt_midpts,
                rej,
                xerr=bin_widths,
                yerr=yerr,
                color=color,
                fmt=".",
                label=model_label,
                alpha=alpha,
                linewidth=linewidth,
            )

            # Calculate Ratio
            # Check if its not the first model which is used as reference
            if i != 0:
                rej_ratio = rej / ratio_eff["rej"]
                yerr_ratio = (
                    (yerr / rej) + (ratio_eff["yerr"] / ratio_eff["rej"])
                ) * rej_ratio

                axis_dict["left"]["ratio"].errorbar(
                    pt_midpts,
                    rej_ratio,
                    xerr=bin_widths,
                    yerr=yerr_ratio,
                    color=color,
                    fmt=".",
                    label=model_label,
                    alpha=alpha,
                    linewidth=linewidth,
                )

            else:
                ratio_eff["pt_midpts"] = pt_midpts
                ratio_eff["rej"] = rej
                ratio_eff["bin_widths"] = bin_widths
                ratio_eff["yerr"] = yerr

    # Set labels
    axis_dict["left"]["ratio"].set_xlabel(
        xlabel,
        horizontalalignment="right",
        x=1.0,
        fontsize=labelFontSize,
    )

    axis_dict["left"]["ratio"].tick_params(axis="x", labelsize=labelFontSize)

    # Set metric
    if flavour == main_class:
        metric = "efficiency"

    else:
        metric = "rejection"

    # Set addition to y label if fixed WP bin is True
    if Fixed_WP_Bin is False:
        Fixed_WP_Label = "Inclusive"

    else:
        Fixed_WP_Label = "Fixed"

    # Set y label
    axis_dict["left"]["top"].set_ylabel(
        f'{Fixed_WP_Label} {flav_cat[flavour]["legend_label"]} {metric}',
        horizontalalignment="right",
        y=1.0,
        fontsize=labelFontSize,
    )

    axis_dict["left"]["top"].tick_params(axis="y", labelsize=labelFontSize)

    # Set ratio y label
    axis_dict["left"]["ratio"].set_ylabel(
        "Ratio",
        y=1.0,
        fontsize=labelFontSize,
    )

    axis_dict["left"]["ratio"].tick_params(axis="y", labelsize=labelFontSize)

    # Check for Logscale
    if Log is True:
        axis_dict["left"]["top"].set_yscale("log")

    # Set limits
    axis_dict["left"]["top"].set_xlim(bin_edges[0], bin_edges[-1])

    # Increase ymax so atlas tag don't cut plot
    if (ymin is None) and (ymax is None):
        ymin, ymax = axis_dict["left"]["top"].get_ylim()

    elif ymin is None:
        ymin, _ = axis_dict["left"]["top"].get_ylim()

    elif ymax is None:
        _, ymax = axis_dict["left"]["top"].get_ylim()

    # Increase the yaxis limit upper part by given factor to fit ATLAS Tag in
    if Log is True:
        axis_dict["left"]["top"].set_ylim(
            ymin,
            ymin * ((ymax / ymin) ** yAxisIncrease),
        )

    else:
        axis_dict["left"]["top"].set_ylim(bottom=ymin, top=yAxisIncrease * ymax)

    # Apply y-limits for the ratio plot
    if Ratio_Cut is not None:
        if isinstance(Ratio_Cut, list) and len(Ratio_Cut) == 2:
            axis_dict["left"]["ratio"].set_ylim(bottom=Ratio_Cut[0], top=Ratio_Cut[1])

        else:
            raise ValueError(f"{Ratio_Cut} can't be used as ratio cut!")

    elif ApplyAtlasStyle is True:
        ymin_ratio, ymax_ratio = axis_dict["left"]["ratio"].get_ylim()
        axis_dict["left"]["ratio"].set_ylim(
            bottom=0.8 if ymin_ratio >= 1 else ymin_ratio * 0.8,
            top=ymax_ratio * 1.1,
        )

    # Get xlim for the horizontal and vertical lines
    xmin, xmax = axis_dict["left"]["top"].get_xlim()

    # Set WP Line
    if WP_Line is True:
        axis_dict["left"]["top"].hlines(
            y=WP,
            xmin=xmin,
            xmax=xmax,
            colors="black",
            linestyle="dotted",
            alpha=0.5,
        )

    # Ratio line
    axis_dict["left"]["ratio"].hlines(
        y=1,
        xmin=xmin,
        xmax=xmax,
        colors=colors[0],
        linestyle="dotted",
        alpha=0.5,
    )

    # Set grid
    if Grid is True:
        axis_dict["left"]["top"].grid()
        axis_dict["left"]["ratio"].grid()

    # Define legend
    axis_dict["left"]["top"].legend(loc="upper right", ncol=ncol, frameon=frameon)

    # Redefine Second Tag with inclusive or fixed tag
    if Fixed_WP_Bin is True:
        SecondTag = (
            SecondTag
            + "\nConstant "
            + r"$\epsilon_b$ = {}% per bin".format(int(WP * 100))
        )
        # TODO: is here a better way than .format?

    else:
        SecondTag = f"{SecondTag}\nInclusive " + r"$\epsilon_b$ = {}%".format(
            int(WP * 100)
        )
        # TODO: is here a better way than .format?

    # Set the ATLAS Tag
    if UseAtlasTag is True:
        pas.makeATLAStag(
            ax=axis_dict["left"]["top"],
            fig=fig,
            first_tag=AtlasTag,
            second_tag=SecondTag,
            ymax=yAxisAtlasTag,
            fontsize=legFontSize,
        )

    # Set tight layout
    plt.tight_layout()

    # Save figure
    plt.savefig(plot_name, transparent=trans, dpi=dpi)
    plt.close()


def plotROCRatio(
    df_results_list: list,
    tagger_list: list,
    rej_class_list: list,
    labels: list,
    plot_name: str,
    main_class: str,
    df_eff_key: str = "effs",
    title: str = "",
    ApplyAtlasStyle: bool = True,
    UseAtlasTag: bool = True,
    AtlasTag: str = "Internal Simulation",
<<<<<<< HEAD
    SecondTag: str = "\n$\\sqrt{s}=13$ TeV, PFlow Jets,\n$t\\bar{t}$ Validation Sample, fc=0.018",  # noqa: E501 # pylint: disable=line-too-long
=======
    SecondTag: str = "\n$\\sqrt{s}=13$ TeV, PFlow Jets,\n$t\\bar{t}$ Test Sample, fc=0.018",  # noqa: E501 # pylint: disable=line-too-long
>>>>>>> ea962ac2
    yAxisAtlasTag: float = 0.9,
    yAxisIncrease: float = 1.3,
    styles: list = None,
    colors: list = None,
    xmin: float = None,
    ymax: float = None,
    ymin: float = None,
    ymax_right: float = None,
    ymin_right: float = None,
    legFontSize: int = 10,
    loc_legend: str = "best",
    rrange: list = None,
    rlabel: str = "Ratio",
    binomialErrors: bool = True,
    nTest: list = 0,
    alabel: dict = None,
    figsize: list = None,
    legcols: int = 1,
    labelpad: int = None,
    which_axis: list = "left",
    WorkingPoints: list = None,
    same_height_WP: bool = True,
    ratio_id: list = 0,
    ycolor: str = "black",
    ycolor_right: str = "black",
    set_logy: bool = True,
    dpi: int = 400,
):
    """Plotting the rejection curve for a given background class
    for the given models/taggers against the main_class efficiency.
    A ratio plot (first given model is the reference) is plotted in
    a subpanel underneath.

    Parameters
    ----------
    df_results_list : list
        List of dicts with the results of evaluate_model.py inside for
        the different models which are to be plotted.
    tagger_list : list
        List of the models/taggers that are to be plotted.
    rej_class_list : list
        List of the class rejection which is to be plotted for each model.
    labels : list
        List of labels for the given models.
    plot_name : str
        Path, Name and format of the resulting plot file.
    main_class : str
        The main discriminant class. For b-tagging obviously "bjets"
    df_eff_key : str, optional
        Dict key under which the efficiencies of the main class are
        saved, by default "effs"
    title : str, optional
        Title of the plot, by default ""
    ApplyAtlasStyle : bool, optional
        Apply ATLAS style for matplotlib, by default True
    UseAtlasTag : bool, optional
        Use the ATLAS Tag in the plots, by default True
    AtlasTag : str, optional
        First row of the ATLAS Tag, by default "Internal Simulation"
    SecondTag : str, optional
        Second Row of the ATLAS Tag. No need to add WP or fc. It will
        be added automatically,
        by default,
        "$sqrt{s}=13$ TeV, PFlow Jets, $t bar{t}$ Test Sample, fc=0.018"
    yAxisIncrease : float, optional
        Increasing the y axis to fit the ATLAS Tag, by default 1.3
    styles : list, optional
        List of linestyles to use for the given models, by default None
    colors : list, optional
        List of linecolors to use for the given models, by default None
    xmin : float, optional
        Minimum value of the x-axis, by default None
    ymax : float, optional
        Maximum value of the y-axis, by default None
    ymin : float, optional
        Minimum value of the y-axis, by default None
    ymax_right : float, optional
        Maximum value of the right y-axis, by default None
    ymin_right : float, optional
        Minimum value of the right y-axis, by default None
    legFontSize : int, optional
        Fontsize of the legend, by default 10
    loc_legend : str, optional
        Position of the legend in the plot, by default "best"
    rrange : list, optional
        The range on the y-axis for the ratio panel, by default None
    rlabel : str, optional
        The label for the y-axis for the ratio panel, by default "Ratio"
    binomialErrors : bool, optional
        Binominal errors on the lines, by default True
    nTest : list, optional
        A list of the same length as class_rejections, with the number of
        events used to calculate the background efficiencies.
        We need this To calculate the binomial errors on the background
        rejection, using the formula given by
        http://home.fnal.gov/~paterno/images/effic.pdf, by default 0
    alabel : dict, optional
        Dict with the axis labels, by default None
    figsize : list, optional
        Size of the resulting figure as a list with two elements. First
        is the width, second the height. By default None.
    legcols : int, optional
        Number of columns to use in the legend, by default 1
    labelpad : int, optional
        Spacing in points from the axes bounding box including
        ticks and tick labels, by default None
    which_axis : list, optional
        List which y-axis to use for the given models, by default "left"
    WorkingPoints : list, optional
        List of working points which are to be plotted as
        vertical lines in the plot, by default None
    same_height_WP : bool, optional
        Decide, if all working points lines have the same height or
        not, by default True
    ratio_id : list, optional
        List to which given model the ratio is calulcated, by default 0
    ycolor : str, optional
        Color of the left y-axis, by default "black"
    ycolor_right : str, optional
        Color of the right y-axis, by default "black"
    set_logy : bool, optional
        y-axis in log format, by default True
    dpi : int, optional
        Sets a DPI value for the plot that is produced (mainly for png),
        by default 400
    """

    # Apply the ATLAS Style with the bars on the axes
    if ApplyAtlasStyle is True:
        applyATLASstyle(mtp)

    # Get global config for flavours
    flav_cat = global_config.flavour_categories

    if binomialErrors is True:
        # Check if nTest is provided in all samples
        nTest_in_file = []
        for df_results in df_results_list:
            if "N_test" not in df_results:
                nTest_in_file.append(False)

            else:
                nTest_in_file.append(True)

        if nTest == 0 and not all(nTest_in_file):
            logger.error(
                "Requested binomialErrors, but not all models have nTest. Will"
                " NOT plot rej errors."
            )
            binomialErrors = False

    if styles is None:
        styles = ["-" for i in labels]
    if colors is None:
        colors = [f"C{i}" for i in range(len(labels))]
        colors_WP = f"C{len(colors) + 1}"

    else:
        colors_WP = "red"

    if not isinstance(nTest, list):
        nTest = [nTest] * len(labels)

    if not isinstance(which_axis, list):
        which_axis = [which_axis] * len(labels)

    if not isinstance(ratio_id, list):
        ratio_id = [ratio_id] * len(labels)

    # Define the figure with two subplots of unequal sizes
    axis_dict = {}

    if figsize is None:
        fig = plt.figure(figsize=(11.69 * 0.8, 8.27 * 0.8))

    else:
        fig = plt.figure(figsize=(figsize[0], figsize[1]))

    gs = gridspec.GridSpec(8, 1, figure=fig)
    axis_dict["left"] = {}
    axis_dict["left"]["top"] = fig.add_subplot(gs[:5, 0])
    axis_dict["left"]["ratio"] = fig.add_subplot(
        gs[5:, 0], sharex=axis_dict["left"]["top"]
    )
    if "right" in which_axis:
        axis_dict["right"] = {}
        axis_dict["right"]["top"] = axis_dict["left"]["top"].twinx()

    if WorkingPoints is not None:
        for WP in WorkingPoints:

            # Set y-point of the WP lines/text
            ytext = 0.65 if same_height_WP else 1.25 - WP

            axis_dict["left"]["top"].axvline(
                x=WP,
                ymax=ytext,
                color=colors_WP,
                linestyle="dashed",
                linewidth=1.0,
            )

            # Set the number above the line
            axis_dict["left"]["top"].text(
                x=WP - 0.005,
                y=ytext + 0.005,
                s=f"{int(WP * 100)}%",
                transform=axis_dict["left"]["top"].get_xaxis_text1_transform(0)[0],
                fontsize=10,
            )

            axis_dict["left"]["ratio"].axvline(
                x=WP, color=colors_WP, linestyle="dashed", linewidth=1.0
            )

    # Create lines list and ratio dict for looping
    lines = []
    f0_ratio = {}

    # Loop over the models with the different settings for each model
    for _, (
        df_results,
        tagger,
        rej_class,
        label,
        style,
        color,
        nte,
        which_a,
        r_id,
    ) in enumerate(
        zip(
            df_results_list,
            tagger_list,
            rej_class_list,
            labels,
            styles,
            colors,
            nTest,
            which_axis,
            ratio_id,
        )
    ):

        # Get the main class efficency for x-axis
        main_class_effs = df_results[df_eff_key]

        # Get the rejections
        class_rejections = df_results[f"{tagger}_{rej_class}_rej"]

        # Check which rejection is on which axis and set label
        if which_a == "right":
            ylabel_right = f'{flav_cat[rej_class]["legend_label"]} Rejection'

        elif which_a == "left":
            ylabel = f'{flav_cat[rej_class]["legend_label"]} Rejection'

        # Mask the points where there was no change in the signal eff
        dx = np.concatenate((np.ones(1), np.diff(main_class_effs)))

        # Also mask the rejections that are 0
        nonzero = (class_rejections != 0) & (dx > 0)
        if xmin:
            nonzero = nonzero & (main_class_effs > xmin)
        x = main_class_effs[nonzero]
        y = class_rejections[nonzero]

        # Plot the lines in the main plot and add them to lines list
        lines = lines + axis_dict[which_a]["top"].plot(
            x, y, linestyle=style, color=color, label=label, zorder=2
        )

        # Calculate and plot binominal errors for main plot
        if binomialErrors is True:
            yerr = np.power(y, 2) * rej_err(class_rejections[nonzero], nte)
            y1 = y - yerr
            y2 = y + yerr

            axis_dict[which_a]["top"].fill_between(
                x, y1, y2, color=color, alpha=0.3, zorder=2
            )

        # Interpolate the rejection function for nicer plotting
        f = pchip(x, y)

        # Check if the ratio_id divisor was already used or not
        # If not, calculate the divisor for ratio_id and add it to list
        if r_id not in f0_ratio:
            f0_ratio[r_id] = f
            axis_dict["left"]["ratio"].plot(
                x, np.ones(len(x)), linestyle=style, color=color, linewidth=1.6
            )
            if binomialErrors is True:
                axis_dict["left"]["ratio"].fill_between(
                    x,
                    1 - yerr / y,
                    1 + yerr / y,
                    color=color,
                    alpha=0.3,
                    zorder=1,
                )
            continue

        # If ratio_id divisor already calculated, plot calculate ratio and plot
        ratio_ix = f(x) / f0_ratio[r_id](x)
        axis_dict["left"]["ratio"].plot(
            x, ratio_ix, linestyle=style, color=color, linewidth=1.6
        )
        if binomialErrors is True:
            axis_dict["left"]["ratio"].fill_between(
                x,
                ratio_ix - yerr / f(x),
                ratio_ix + yerr / f(x),
                color=color,
                alpha=0.3,
                zorder=1,
            )

    # Add axes, titles and the legend
    axis_dict["left"]["top"].set_ylabel(
        ylabel, fontsize=12, horizontalalignment="right", y=1.0, color=ycolor
    )
    axis_dict["left"]["top"].set_title(title)
    axis_dict["left"]["top"].tick_params(axis="y", labelcolor=ycolor)
    axis_dict["left"]["top"].grid()
    if set_logy:
        axis_dict["left"]["top"].set_yscale("log")
    axis_dict["left"]["ratio"].set_xlabel(
        f'{flav_cat[main_class]["legend_label"]} Efficiency',
        fontsize=12,
        horizontalalignment="right",
        x=1.0,
    )
    axis_dict["left"]["ratio"].set_ylabel(rlabel, labelpad=labelpad, fontsize=12)
    axis_dict["left"]["ratio"].grid()

    if "right" in axis_dict:
        axis_dict["right"]["top"].set_ylabel(
            ylabel_right,
            fontsize=12,
            horizontalalignment="right",
            y=1.0,
            color=ycolor_right,
        )
        axis_dict["right"]["top"].tick_params(axis="y", labelcolor=ycolor_right)
        if set_logy:
            axis_dict["right"]["top"].set_yscale("log")

    plt.setp(axis_dict["left"]["top"].get_xticklabels(), visible=False)

    # Print label
    if alabel is not None:
        axis_dict["left"]["top"].text(
            **alabel, transform=axis_dict["left"]["top"].transAxes
        )

    # Auto set x-limit
    axis_dict["left"]["top"].set_xlim(
        df_results_list[0][df_eff_key].iloc[0],
        df_results_list[0][df_eff_key].iloc[-1],
    )

    # Manually set xmin
    if xmin:
        axis_dict["left"]["top"].set_xlim(xmin, 1)

    # Check for ymin/ymax and set y-axis
    if set_logy is True:
        left_y_limits = axis_dict["left"]["top"].get_ylim()
        yAxisIncrease = (
            left_y_limits[0]
            * ((left_y_limits[1] / left_y_limits[0]) ** yAxisIncrease)
            / left_y_limits[1]
        )

    left_y_limits = axis_dict["left"]["top"].get_ylim()
    new_ymin_left = left_y_limits[0] if ymin is None else ymin
    new_ymax_left = left_y_limits[1] * yAxisIncrease if ymax is None else ymax
    axis_dict["left"]["top"].set_ylim(new_ymin_left, new_ymax_left)

    if "right" in axis_dict:
        right_y_limits = axis_dict["right"]["top"].get_ylim()
        new_ymin_right = right_y_limits[0] if ymin_right is None else ymin_right
        new_ymax_right = (
            right_y_limits[1] * yAxisIncrease if ymax_right is None else ymax_right
        )
        axis_dict["right"]["top"].set_ylim(new_ymin_right, new_ymax_right)

    # Increase the ratio y-axis if wanted
    if rrange is not None:
        axis_dict["left"]["ratio"].set_ylim(rrange)

    # Define the legend
    axis_dict["left"]["top"].legend(
        handles=lines,
        labels=[line.get_label() for line in lines],
        loc=loc_legend,
        fontsize=legFontSize,
        ncol=legcols,
    )

    # Define ATLAS tag
    if UseAtlasTag is True:
        pas.makeATLAStag(
            ax=axis_dict["left"]["top"],
            fig=fig,
            first_tag=AtlasTag,
            second_tag=SecondTag,
            ymax=yAxisAtlasTag,
        )

    # Set tight layout
    plt.tight_layout()

    # Save plot
    plt.savefig(plot_name, transparent=True, dpi=dpi)
    plt.close()
    plt.clf()


def plotROCRatioComparison(
    df_results_list: list,
    tagger_list: list,
    rej_class_list: list,
    labels: list,
    plot_name: str,
    df_eff_key: str = "effs",
    main_class: str = "bjets",
    title: str = "",
    ApplyAtlasStyle: bool = True,
    UseAtlasTag: bool = True,
    AtlasTag: str = "Internal Simulation",
    SecondTag: str = "\n$\\sqrt{s}=13$ TeV, PFlow Jets,\n$t\\bar{t}$ Test Sample",
    yAxisAtlasTag: float = 0.9,
    yAxisIncrease: float = 1.3,
    linestyles: list = None,
    colors: list = None,
    xmin: float = None,
    ymax: float = None,
    ymin: float = None,
    labelFontSize: int = 10,
    legFontSize: int = 10,
    loc_legend: str = "best",
    Ratio_Cut: list = None,
    binomialErrors: bool = True,
    nTest: list = 0,
    alabel: dict = None,
    figsize: list = None,
    legcols: int = 1,
    labelpad: int = None,
    WorkingPoints: list = None,
    same_height_WP: bool = True,
    ratio_id: list = 0,
    ycolor: str = "black",
    set_logy: bool = True,
    dpi: int = 400,
):
    """ "Plotting the rejection curve for a given background class
    for the given models/taggers against the main_class efficiency.
    Two rejections to the main class can be shown at the same time
    with two ratio plots as subpanels below the main plot.

    Parameters
    ----------
    df_results_list : list
        List of dicts with the results of evaluate_model.py inside for
        the different models which are to be plotted.
    tagger_list : list
        List of the models/taggers that are to be plotted.
    rej_class_list : list
        List of the class rejection which is to be plotted for each model.
    labels : list
        List of labels for the given models.
    plot_name : str
        Path, Name and format of the resulting plot file.
    df_eff_key : str, optional
        Dict key under which the efficiencies of the main class are
        saved, by default "effs"
    main_class : str
        The main discriminant class. For b-tagging obviously "bjets"
    title : str, optional
        Title of the plot, by default ""
    ApplyAtlasStyle : bool, optional
        Apply ATLAS style for matplotlib, by default True
    UseAtlasTag : bool, optional
        Use the ATLAS Tag in the plots, by default True
    AtlasTag : str, optional
        First row of the ATLAS Tag, by default "Internal Simulation"
    SecondTag : str, optional
        Second Row of the ATLAS Tag. No need to add WP or fc. It will
        be added automatically,
        by default,
        "$sqrt{s}=13$ TeV, PFlow Jets, $t bar{t}$ Test Sample, fc=0.018"
    yAxisAtlasTag : float, optional
        y position of the ATLAS Tag, by default 0.9
    yAxisIncrease : float, optional
        Increasing the y axis to fit the ATLAS Tag, by default 1.3
    linestyles : list, optional
        List of linestyles to use for the given models, by default None
    colors : list, optional
        List of linecolors to use for the given models, by default None
    xmin : float, optional
        Minimum value of the x-axis, by default None
    ymax : float, optional
        Maximum value of the y-axis, by default None
    ymin : float, optional
        Minimum value of the y-axis, by default None
    labelFontSize : int, optional
        Fontsize of the axis labels, by default 10
    legFontSize : int, optional
        Fontsize of the legend, by default 10
    loc_legend : str, optional
        Position of the legend in the plot, by default "best"
    Ratio_Cut : list, optional
        List of the lower and upper y-limit for the ratio plot,
        by default None
    binomialErrors : bool, optional
        Use binomial errors, by default True
    nTest : list, optional
        A list of the same length as class_rejections, with the number of
        events used to calculate the background efficiencies.
        We need this To calculate the binomial errors on the background
        rejection, using the formula given by
        http://home.fnal.gov/~paterno/images/effic.pdf, by default 0
    alabel : dict, optional
        Dict with the axis labels, by default None
    figsize : list, optional
        Size of the resulting figure as a list with two elements. First
        is the width, second the height. By default None.
    legcols : int, optional
        Number of columns to use in the legend, by default 1
    labelpad : int, optional
        Spacing in points from the axes bounding box including
        ticks and tick labels, by default None
    WorkingPoints : list, optional
        List of working points which are to be plotted as
        vertical lines in the plot, by default None
    same_height_WP : bool, optional
        Decide, if all working points lines have the same height or
        not, by default True
    ratio_id : list, optional
        List to which given model the ratio is calulcated, by default 0
    ycolor : str, optional
        Color of the left y-axis, by default "black"
    ycolor_right : str, optional
        Color of the right y-axis, by default "black"
    set_logy : bool, optional
        y-axis in log format, by default True
    dpi : int, optional
        Sets a DPI value for the plot that is produced (mainly for png),
        by default 400

    Raises
    ------
    ValueError
        If more than two different rejections are given.
    """
<<<<<<< HEAD
    Plot the ROC curves with binomial errors with the two ratio plot in a subpanel
    underneath. This function is steered by the plotting_umami.py. Documentation is
    provided in the docs folder.

    Addtional Inputs:
    - Ratio_Cut: The range on the y-axis for the ratio panel
    - rlabel: The label for the y-axis for the ratio panel
    - binomialErrors: whether to include binomial errors for the rejection
                      curves
    - nTest: A list of the same length as beffs, with the number of events used
            to calculate the background efficiencies.
            We need this To calculate the binomial errors on the background
            rejection,
            using the formula given by
            http://home.fnal.gov/~paterno/images/effic.pdf.
    """
=======

>>>>>>> ea962ac2
    if linestyles is None:
        linestyles = []
    if colors is None:
        colors = []

    # Apply the ATLAS Style with the bars on the axes
    if ApplyAtlasStyle is True:
        applyATLASstyle(mtp)

    # Get global config for flavours
    flav_cat = global_config.flavour_categories

    # Loop over the given rejection types and add them to a lists
    flav_list = list(dict.fromkeys(rej_class_list))

    # Append a linestyles for each model determined by the rejections
    if len(linestyles) == 0:
        for which_j in rej_class_list:
            for i, flav in enumerate(flav_list):
                if which_j == flav:
                    if i == 0:
                        # This is solids
                        linestyles.append("-")

                    elif i == 1:
                        # This is densly dashed dotted
                        linestyles.append((0, (3, 1, 1, 1)))

                    else:
                        raise ValueError("Can't plot more than 2 rejections!")

    # Create list for the models
    model_list = []
    for label in labels:
        if label not in model_list:
            model_list.append(label)

    # Fill in the colors for the models given
    if len(colors) == 0:
        for label in labels:
            for i, model in enumerate(model_list):
                if label == model:
                    colors.append(f"C{i}")

    # Set WP colors
    colors_WP = "red"

    if binomialErrors is True:
        # Check if nTest is provided in all samples
        nTest_in_file = []
        for df_results in df_results_list:
            if "N_test" not in df_results:
                nTest_in_file.append(False)

            else:
                nTest_in_file.append(True)

        if nTest == 0 and not all(nTest_in_file):
            logger.error(
                "Requested binomialErrors, but not all models have nTest. Will"
                " NOT plot rej errors."
            )
            binomialErrors = False

    if not isinstance(nTest, list):
        nTest = [nTest] * len(labels)

    # Define the figure with two subplots of unequal sizes
    axis_dict = {}

    # Create figure with the given size, if provided.
    if figsize is None:
        fig = plt.figure(figsize=(8, 8))

    else:
        fig = plt.figure(figsize=(figsize[0], figsize[1]))

    # Define the grid of the subplots
    gs = gridspec.GridSpec(11, 1, figure=fig)
    axis_dict["left"] = {}

    # Define the top subplot for the curves
    axis_dict["left"]["top"] = fig.add_subplot(gs[:5, 0])

    # Define the ratio plots for the rejections
    axis_dict["left"][flav_list[0]] = fig.add_subplot(
        gs[5:8, 0], sharex=axis_dict["left"]["top"]
    )
    axis_dict["left"][flav_list[1]] = fig.add_subplot(
        gs[8:, 0], sharex=axis_dict["left"]["top"]
    )

    # Draw WP lines at the specifed WPs
    if WorkingPoints is not None:
        for WP in WorkingPoints:

            # Set y-point of the WP lines/text
            ytext = 0.65 if same_height_WP else 1.25 - WP

            # Plot the vertical WP lines for top plot
            axis_dict["left"]["top"].axvline(
                x=WP,
                ymax=ytext,
                color=colors_WP,
                linestyle="dashed",
                linewidth=1.0,
            )

            # Set the number above the line
            axis_dict["left"]["top"].text(
                x=WP - 0.005,
                y=ytext + 0.005,
                s=f"{int(WP * 100)}%",
                transform=axis_dict["left"]["top"].get_xaxis_text1_transform(0)[0],
                fontsize=legFontSize,
            )

            # Draw the WP lines in the ratio plots
            for flav in flav_list:
                axis_dict["left"][flav].axvline(
                    x=WP, color=colors_WP, linestyle="dashed", linewidth=1.0
                )

    # Create lines list and ratio dict for looping
    lines = []
    f0_ratio = {}

    assert (
        len(df_results_list)
        == len(tagger_list)
        == len(rej_class_list)
        == len(labels)
        == len(linestyles)
        == len(colors)
        == len(nTest)
        == len(ratio_id)
    ), "Input configs must be given for each model. Dimension Error!"

    # Loop over the models with the different settings for each model
    for i, (
        df_results,
        tagger,
        rej_class,
        label,
        style,
        color,
        nte,
        r_id,
    ) in enumerate(
        zip(
            df_results_list,
            tagger_list,
            rej_class_list,
            labels,
            linestyles,
            colors,
            nTest,
            ratio_id,
        )
    ):

        # Get the main class efficency for x-axis
        main_class_effs = df_results[df_eff_key]

        # Get the rejections
        class_rejections = df_results[f"{tagger}_{rej_class}_rej"]

        # Mask the points where there was no change in the signal eff
        dx = np.concatenate((np.ones(1), np.diff(main_class_effs)))

        # Also mask the rejections that are 0
        nonzero = (class_rejections != 0) & (dx > 0)
        if xmin:
            nonzero = nonzero & (main_class_effs > xmin)
        x = main_class_effs[nonzero]
        y = class_rejections[nonzero]

        # Plot the lines in the main plot and add them to lines list
        lines = lines + axis_dict["left"]["top"].plot(
            x, y, linestyle=style, color=color, label=label, zorder=2
        )

        # Calculate and plot binominal errors for main plot
        if binomialErrors:
            yerr = np.power(y, 2) * rej_err(class_rejections[nonzero], nte)

            y1 = y - yerr
            y2 = y + yerr

            axis_dict["left"]["top"].fill_between(
                x, y1, y2, color=color, alpha=0.3, zorder=2
            )

        # Interpolate the rejection function for nicer plotting
        f = pchip(x, y)

        # Check if the ratio_id divisor was already used or not
        # If not, calculate the divisor for ratio_id and add it to list
        if r_id not in f0_ratio:
            f0_ratio[r_id] = f
            axis_dict["left"][rej_class].plot(
                x, np.ones(len(x)), linestyle=style, color=color, linewidth=1.6
            )
            if binomialErrors:
                axis_dict["left"][rej_class].fill_between(
                    x,
                    1 - yerr / y,
                    1 + yerr / y,
                    color=color,
                    alpha=0.3,
                    zorder=1,
                )
            continue

        # If ratio_id divisor already calculated, plot calculate ratio and plot
        ratio_ix = f(x) / f0_ratio[r_id](x)
        axis_dict["left"][rej_class].plot(
            x, ratio_ix, linestyle=style, color=color, linewidth=1.6
        )
        if binomialErrors:
            axis_dict["left"][rej_class].fill_between(
                x,
                ratio_ix - yerr / f(x),
                ratio_ix + yerr / f(x),
                color=color,
                alpha=0.3,
                zorder=1,
            )

    # Add axes, titles and the legend
    axis_dict["left"]["top"].set_ylabel(
        "Background rejection",
        fontsize=labelFontSize,
        horizontalalignment="right",
        y=1.0,
        color=ycolor,
    )
    axis_dict["left"]["top"].set_title(title)
    axis_dict["left"]["top"].tick_params(
        axis="y", labelcolor=ycolor, labelsize=labelFontSize
    )
    axis_dict["left"]["top"].grid()

    # Check for log scale
    if set_logy:
        axis_dict["left"]["top"].set_yscale("log")

    # Set grid for the ratio plots and set ylabel
    for flav in flav_list:
        axis_dict["left"][flav].grid()
        rlabel = f'{flav_cat[flav]["legend_label"]} ratio'

        axis_dict["left"][flav].set_ylabel(
            rlabel,
            labelpad=labelpad,
            fontsize=labelFontSize,
        )

        axis_dict["left"][flav].tick_params(
            axis="y", labelcolor=ycolor, labelsize=labelFontSize
        )

    # Set xlabel for lowest ratio plot
    axis_dict["left"][flav_list[1]].set_xlabel(
        f'{flav_cat[main_class]["legend_label"]} efficiency',
        fontsize=labelFontSize,
        horizontalalignment="right",
        x=1.0,
    )

    axis_dict["left"][flav_list[1]].tick_params(axis="x", labelsize=labelFontSize)

    # Hide the xlabels of the upper ratio and the main plot
    plt.setp(axis_dict["left"]["top"].get_xticklabels(), visible=False)
    plt.setp(axis_dict["left"][flav_list[0]].get_xticklabels(), visible=False)

    # Print label om plot
    if alabel is not None:
        axis_dict["left"]["top"].text(
            **alabel, transform=axis_dict["left"]["top"].transAxes
        )

    # Auto set x-limit
    axis_dict["left"]["top"].set_xlim(
        df_results_list[0][df_eff_key].iloc[0],
        df_results_list[0][df_eff_key].iloc[-1],
    )

    # Manually set xmin
    if xmin:
        axis_dict["left"]["top"].set_xlim(xmin, 1)

    # Check for ymin/ymax and set y-axis
    if set_logy is True:
        left_y_limits = axis_dict["left"]["top"].get_ylim()
        yAxisIncrease = (
            left_y_limits[0]
            * ((left_y_limits[1] / left_y_limits[0]) ** yAxisIncrease)
            / left_y_limits[1]
        )

    # Check for ymin/ymax and set y-axis
    left_y_limits = axis_dict["left"]["top"].get_ylim()
    new_ymin_left = left_y_limits[0] if ymin is None else ymin
    new_ymax_left = left_y_limits[1] * yAxisIncrease if ymax is None else ymax
    axis_dict["left"]["top"].set_ylim(new_ymin_left, new_ymax_left)

    # Set ratio range
    if Ratio_Cut is not None:
        for flav in flav_list:
            axis_dict["left"][flav].set_ylim(Ratio_Cut[0], Ratio_Cut[1])

    # Create the two legends for rejection and model
    line_list_rej = []
    for i in range(2):
        label = f'{flav_cat[flav_list[i]]["legend_label"]} rejection'
        line = axis_dict["left"]["top"].plot(
            np.nan, np.nan, color="k", label=label, linestyle=["-", "--"][i]
        )
        line_list_rej += line

    legend1 = axis_dict["left"]["top"].legend(
        handles=line_list_rej,
        labels=[tmp.get_label() for tmp in line_list_rej],
        loc="upper center",
        fontsize=legFontSize,
        ncol=legcols,
    )

    # Add the second legend to plot
    axis_dict["left"]["top"].add_artist(legend1)

    # Get the labels for the legends
    labels_list = []
    lines_list = []

    for line in lines:
        for model in model_list:
            if line.get_label() == model and line.get_label() not in labels_list:
                labels_list.append(line.get_label())
                lines_list.append(line)

    # Define the legend
    axis_dict["left"]["top"].legend(
        handles=lines_list,
        labels=labels_list,
        loc=loc_legend,
        fontsize=legFontSize,
        ncol=legcols,
    )

    # Define ATLASTag
    if UseAtlasTag is True:
        pas.makeATLAStag(
            ax=axis_dict["left"]["top"],
            fig=fig,
            first_tag=AtlasTag,
            second_tag=SecondTag,
            ymax=yAxisAtlasTag,
            fontsize=legFontSize,
        )

    # Set tight layout
    plt.tight_layout()

    # Set filename and save figure
    plt.savefig(plot_name, transparent=True, dpi=dpi)
    plt.close()
    plt.clf()


def plotSaliency(
    maps_dict: dict,
    plot_name: str,
    title: str,
    target_beff: float = 0.77,
    jet_flavour: str = "bjets",
    PassBool: bool = True,
    nFixedTrks: int = 8,
    fontsize: int = 14,
    xlabel: str = "Tracks sorted by $s_{d0}$",
    UseAtlasTag: bool = True,
    AtlasTag: str = "Internal Simulation",
    SecondTag: str = r"$\sqrt{s}$ = 13 TeV, $t\bar{t}$ PFlow Jets",
    yAxisAtlasTag: float = 0.925,
    FlipAxis: bool = False,
    dpi: int = 400,
):
<<<<<<< HEAD
    """Plot saliency map."""
=======
    """Plot the saliency map given in maps_dict.

    Parameters
    ----------
    maps_dict : dict
        Dict with the saliency values inside
    plot_name : str
        Path, Name and format of the resulting plot file.
    title : str
        Title of the plot
    target_beff : float, optional
        Working point to use, by default 0.77
    jet_flavour : str, optional
        Class which is to be plotted, by default "bjets"
    PassBool : bool, optional
        Decide, if the jets need to pass (True) or fail (False)
        the working point cut, by default True
    nFixedTrks : int, optional
        Decide, how many tracks the jets need to have, by default 8
    fontsize : int, optional
        Fontsize to use in the title, legend, etc, by default 14
    xlabel : str, optional
        x-label, by default "Tracks sorted by {d0}$"
    UseAtlasTag : bool, optional
        Use the ATLAS Tag in the plots, by default True
    AtlasTag : str, optional
        First row of the ATLAS Tag, by default "Internal Simulation"
    SecondTag : str, optional
        Second Row of the ATLAS Tag, by default
        "$sqrt{s}$ = 13 TeV, $t bar{t}$ PFlow Jets"
    yAxisAtlasTag : float, optional
        y position of the ATLAS Tag, by default 0.925
    FlipAxis : bool, optional
        Decide, if the x- and y-axis are switched, by default False
    dpi : int, optional
        Sets a DPI value for the plot that is produced (mainly for png),
        by default 400
    """

>>>>>>> ea962ac2
    # Transform to percent
    target_beff = 100 * target_beff

    # Little Workaround
    AtlasTag = " " + AtlasTag

    gradient_map = maps_dict[f"{int(target_beff)}_{jet_flavour}_{PassBool}"]

    colorScale = np.max(np.abs(gradient_map))
    cmaps = {
        "ujets": "RdBu",
        "cjets": "PuOr",
        "bjets": "PiYG",
    }

    nFeatures = gradient_map.shape[0]

    if FlipAxis is True:
        fig = plt.figure(figsize=(0.7 * nFeatures, 0.7 * nFixedTrks))
        gradient_map = np.swapaxes(gradient_map, 0, 1)

        plt.yticks(
            np.arange(nFixedTrks),
            np.arange(1, nFixedTrks + 1),
            fontsize=fontsize,
        )

        plt.ylabel(xlabel, fontsize=fontsize)
        plt.ylim(-0.5, nFixedTrks - 0.5)

        # ylabels. Order must be the same as in the Vardict
        xticklabels = [
            "$s_{d0}$",
            "$s_{z0}$",
            "PIX1 hits",
            "IBL hits",
            "shared IBL hits",
            "split IBL hits",
            "shared pixel hits",
            "split pixel hits",
            "shared SCT hits",
            "log" + r" $p_T^{frac}$",
            "log" + r" $\mathrm{\Delta} R$",
            "nPixHits",
            "nSCTHits",
            "$d_0$",
            r"$z_0 \sin \theta$",
        ]

        plt.xticks(
            np.arange(nFeatures),
            xticklabels[:nFeatures],
            rotation=45,
            fontsize=fontsize,
        )

    else:
        fig = plt.figure(figsize=(0.7 * nFixedTrks, 0.7 * nFeatures))

        plt.xticks(
            np.arange(nFixedTrks),
            np.arange(1, nFixedTrks + 1),
            fontsize=fontsize,
        )

        plt.xlabel(xlabel, fontsize=fontsize)
        plt.xlim(-0.5, nFixedTrks - 0.5)

        # ylabels. Order must be the same as in the Vardict
        yticklabels = [
            "$s_{d0}$",
            "$s_{z0}$",
            "PIX1 hits",
            "IBL hits",
            "shared IBL hits",
            "split IBL hits",
            "shared pixel hits",
            "split pixel hits",
            "shared SCT hits",
            "log" + r" $p_T^{frac}$",
            "log" + r" $\mathrm{\Delta} R$",
            "nPixHits",
            "nSCTHits",
            "$d_0$",
            r"$z_0 \sin \theta$",
        ]

        plt.yticks(np.arange(nFeatures), yticklabels[:nFeatures], fontsize=fontsize)

    im = plt.imshow(
        gradient_map,
        cmap=cmaps[jet_flavour],
        origin="lower",
        vmin=-colorScale,
        vmax=colorScale,
    )

    plt.title(title, fontsize=fontsize)

    ax = plt.gca()

    if UseAtlasTag is True:
        pas.makeATLAStag(
            ax,
            fig,
            first_tag=AtlasTag,
            second_tag=SecondTag,
            ymax=yAxisAtlasTag,
        )

    # Plot colorbar and set size to graph size
    divider = make_axes_locatable(ax)
    cax = divider.append_axes("right", size="5%", pad=0.05)
    colorbar = plt.colorbar(im, cax=cax)
    colorbar.ax.set_title(
        r"$\frac{\mathrm{\partial} D_{b}}{\mathrm{\partial} x_{ik}}$",
        size=1.6 * fontsize,
    )

    # Set the fontsize of the colorbar yticks
    for t in colorbar.ax.get_yticklabels():
        t.set_fontsize(fontsize)

    # Save the figure
    plt.savefig(plot_name, transparent=True, bbox_inches="tight", dpi=dpi)


def plot_score(
    df_results: pd.DataFrame,
    plot_name: str,
    tagger_name: str,
    class_labels: list,
    main_class: str,
    ApplyAtlasStyle: bool = True,
    UseAtlasTag: bool = True,
    AtlasTag: str = "Internal Simulation",
    SecondTag: str = "\n$\\sqrt{s}=13$ TeV, PFlow Jets,\n$t\\bar{t}$ Test Sample",
    WorkingPoints: list = None,
    nBins: int = 50,
    yAxisIncrease: float = 1.3,
    yAxisAtlasTag: float = 0.9,
    xlabel: str = None,
    WorkingPoints_Legend: bool = False,
    dpi: int = 400,
):
<<<<<<< HEAD
    """Plot score."""
=======
    """Plot the discriminant score for a given model

    Parameters
    ----------
    df_results : pd.DataFrame
        Pandas DataFrame with the discriminant scores of the jets inside.
    plot_name : str
        Path, Name and format of the resulting plot file.
    tagger_name : str
        Name of the tagger/model that is to be plotted.
    class_labels : list
        A list of the class_labels which are used.
    main_class : str
        The main discriminant class. For b-tagging obviously "bjets"
    ApplyAtlasStyle : bool, optional
        Apply ATLAS style for matplotlib, by default True
    UseAtlasTag : bool, optional
        Use the ATLAS Tag in the plots, by default True
    AtlasTag : str, optional
        First row of the ATLAS Tag, by default "Internal Simulation"
    SecondTag : str, optional
        Second Row of the ATLAS Tag. No need to add WP or fc. It will
        be added automatically,
        by default
        "$sqrt{s}=13$ TeV, PFlow Jets, $t bar{t}$ Test Sample"
    WorkingPoints : list, optional
        List of working points which are to be plotted as
        vertical lines in the plot, by default None
    nBins : int, optional
        Number of bins to use, by default 50
    yAxisIncrease : float, optional
        Increasing the y axis to fit the ATLAS Tag, by default 1.3
    yAxisAtlasTag : float, optional
        y position of the ATLAS tag, by default 0.9
    xlabel : str, optional
        x-label, by default None
    WorkingPoints_Legend : bool, optional
        Show the working points in the legend, by default False
    dpi : int, optional
        Sets a DPI value for the plot that is produced (mainly for png),
        by default 400
    """

>>>>>>> ea962ac2
    # Apply the ATLAS Style with the bars on the axes
    if ApplyAtlasStyle is True:
        applyATLASstyle(mtp)

    # Get flavour categories from global config file
    flav_cat = global_config.flavour_categories

    # Get index dict
    index_dict = {f"{flavour}": i for i, flavour in enumerate(class_labels)}

    # Calculate the binning for all flavours
    _, Binning = np.histogram(
        df_results.query(f"labels=={index_dict[main_class]}")[f"disc_{tagger_name}"],
        bins=nBins,
    )

    # Clear the figure and init a new one
    plt.clf()
    fig = plt.figure()
    ax = fig.gca()

    for flavour in class_labels:
        # Select correct jets
        flav_tracks = df_results.query(f"labels=={index_dict[flavour]}")[
            f"disc_{tagger_name}"
        ]

        # Calculate bins
        bins, weights, unc, band = hist_w_unc(
            a=flav_tracks,
            bins=Binning,
        )

        plt.hist(
            x=bins[:-1],
            bins=bins,
            weights=weights,
            histtype="step",
            linewidth=2.0,
            color=flav_cat[flavour]["colour"],
            stacked=False,
            fill=False,
            label=flav_cat[flavour]["legend_label"],
        )

        # Check for last item so the label for the legend is
        # only printed once
        if flavour == class_labels[-1]:
            plt.hist(
                x=bins[:-1],
                bins=bins,
                bottom=band,
                weights=unc * 2,
                label="stat. unc.",
                **global_config.hist_err_style,
            )

        else:
            plt.hist(
                x=bins[:-1],
                bins=bins,
                bottom=band,
                weights=unc * 2,
                **global_config.hist_err_style,
            )

    # Increase ymax so atlas tag don't cut plot
    ymin, ymax = plt.ylim()
    plt.ylim(ymin=ymin, ymax=yAxisIncrease * ymax)

    # Define handles and labels
    handles, _ = plt.gca().get_legend_handles_labels()

    # Set WP vertical lines if given in config
    if WorkingPoints is not None:

        # Iterate over WPs
        for WP in WorkingPoints:

            # Calculate x value of WP line
            x_value = np.percentile(
                df_results.query(f"labels=={index_dict[main_class]}")[
                    f"disc_{tagger_name}"
                ],
                (1 - WP) * 100,
            )

            # Add WP cut values to legend if wanted
            if WorkingPoints_Legend is True:
                handles.extend(
                    [
                        mpatches.Patch(
                            color="w",
                            label=f"{int(WP * 100)}% WP cut value: {x_value:.2f}",
                        )
                    ]
                )

            # Draw WP line
            plt.vlines(
                x=x_value,
                ymin=ymin,
                ymax=WP * ymax,
                colors="red",
                linestyles="dashed",
                linewidth=2.0,
            )

            # Set the number above the line
            ax.annotate(
                f"{int(WP * 100)}%",
                xy=(x_value, WP * ymax),
                xytext=(x_value, WP * ymax),
                textcoords="offset points",
                ha="center",
                va="bottom",
                size=10,
            )

    # Init legend
    plt.legend(handles=handles)

    if xlabel:
        plt.xlabel(
            xlabel,
            horizontalalignment="right",
            x=1.0,
        )

    else:
        plt.xlabel(
            f'{flav_cat[main_class]["legend_label"]} discriminant',
            horizontalalignment="right",
            x=1.0,
        )
    plt.ylabel("Normalised number of jets", horizontalalignment="right", y=1.0)

    if UseAtlasTag is True:
        pas.makeATLAStag(
            ax=plt.gca(),
            fig=plt.gcf(),
            first_tag=AtlasTag,
            second_tag=SecondTag,
            ymax=yAxisAtlasTag,
        )

    plt.tight_layout()
    plt.savefig(plot_name, transparent=True, dpi=dpi)
    plt.close()


def plot_score_comparison(
    df_list: list,
    model_labels: list,
    tagger_list: list,
    class_labels_list: list,
    main_class: str,
    plot_name: str,
    ApplyAtlasStyle: bool = True,
    UseAtlasTag: bool = True,
    AtlasTag: str = "Internal Simulation",
    SecondTag: str = "\n$\\sqrt{s}=13$ TeV, PFlow Jets,\n$t\\bar{t}$ Test Sample",
    yAxisIncrease: float = 1.3,
    yAxisAtlasTag: float = 0.9,
    WorkingPoints: list = None,
    tagger_for_WP: str = None,
    nBins: int = 50,
    figsize: list = None,
    labelpad: int = None,
    labelFontSize: int = 10,
    legFontSize: int = 10,
    loc_legend: str = "best",
    ncol: int = 2,
    Ratio_Cut=None,
    which_axis="left",
    xmin: float = None,
    xmax: float = None,
    ymin: float = None,
    ymax: float = None,
    ycolor: str = "black",
    title: str = None,
    dpi: int = 400,
):
<<<<<<< HEAD
    """Plot score comparison."""
=======
    """Plot multiple discriminant scores from different models for the same
    jets in one plot with a ratio plot in the subpanel.

    Parameters
    ----------
    df_list : list
        List with the pandas DataFrames inside.
    model_labels : list
        List of labels for the given models
    tagger_list : list
        List of tagger names of the used taggers
    class_labels : list
        A list of the class_labels which are used.
    main_class : str
        The main discriminant class. For b-tagging obviously "bjets"
    plot_name : str
        Path, Name and format of the resulting plot file.
    ApplyAtlasStyle : bool, optional
        Apply ATLAS style for matplotlib, by default True
    UseAtlasTag : bool, optional
        Use the ATLAS Tag in the plots, by default True
    AtlasTag : str, optional
        First row of the ATLAS Tag, by default "Internal Simulation"
    SecondTag : str, optional
        Second Row of the ATLAS Tag. No need to add WP or fc. It will
        be added automatically,
        by default
        "$sqrt{s}=13$ TeV, PFlow Jets, $t bar{t}$ Test Sample"
    yAxisIncrease : float, optional
        Increasing the y axis to fit the ATLAS Tag, by default 1.3
    yAxisAtlasTag : float, optional
        y position of the ATLAS tag, by default 0.9
    WorkingPoints : list, optional
        List of working points which are to be plotted as
        vertical lines in the plot, by default None
    tagger_for_WP : str, optional
        Tagger which is used for working point calculation, by default None
    nBins : int, optional
        Number of bins to use, by default 50
    figsize : list, optional
        Size of the resulting figure as a list with two elements. First
        is the width, second the height. By default None.
    labelpad : int, optional
        Spacing in points from the axes bounding box including
        ticks and tick labels, by default None
    labelFontSize : int, optional
        Fontsize of the axis labels, by default 10
    legFontSize : int, optional
        Fontsize of the legend, by default 10
    loc_legend : str, optional
        Position of the legend in the plot, by default "best"
    ncol : int, optional
        Number of columns in the legend, by default 2
    Ratio_Cut : list, optional
        List of the lower and upper y-limit for the ratio plot,
        by default None
    which_axis : list, optional
        List which y-axis to use for the given models, by default "left"
    xmin : float, optional
        Minimum value of the x-axis, by default None
    xmax : float, optional
        Maximum value of the x-axis, by default None
    ymin : float, optional
        Minimum value of the y-axis, by default None
    ymax : float, optional
        Maximum value of the y-axis, by default None
    ycolor : str, optional
        y-axis color, by default "black"
    title : str, optional
        Title over the plot, by default None
    dpi : int, optional
        Sets a DPI value for the plot that is produced (mainly for png),
        by default 400
    """

>>>>>>> ea962ac2
    # Apply the ATLAS Style with the bars on the axes
    if ApplyAtlasStyle is True:
        applyATLASstyle(mtp)

    # Get flavour categories from global config file
    flav_cat = global_config.flavour_categories

    # Get index dict
    index_dict = {f"{flavour}": i for i, flavour in enumerate(class_labels_list[0])}

    if not isinstance(which_axis, list):
        which_axis = [which_axis] * len(df_list)

    # Define the figure with two subplots of unequal sizes
    axis_dict = {}

    if figsize is None:
        fig = plt.figure(figsize=(11.69 * 0.8, 8.27 * 0.8))

    else:
        fig = plt.figure(figsize=(figsize[0], figsize[1]))

    gs = gridspec.GridSpec(8, 1, figure=fig)
    axis_dict["left"] = {}
    axis_dict["left"]["top"] = fig.add_subplot(gs[:6, 0])
    axis_dict["left"]["ratio"] = fig.add_subplot(
        gs[6:, 0], sharex=axis_dict["left"]["top"]
    )

    # Get binning for the plot
    _, Binning = np.histogram(
        df_list[0].query(f"labels=={index_dict[main_class]}")[f"disc_{tagger_list[0]}"],
        bins=nBins,
    )

    # Init bincout and unc dict for ratio calculation
    bincounts = {}
    bincounts_unc = {}

    linestyles = ["solid", "dashed", "dotted", "dashdot"]
    for i, (
        df_results,
        linestyle,
        which_a,
        model_label,
        tagger,
        class_labels,
    ) in enumerate(
        zip(
            df_list,
            linestyles,
            which_axis,
            model_labels,
            tagger_list,
            class_labels_list,
        )
    ):
        # Get index dict
        index_dict = {f"{flavour}": i for i, flavour in enumerate(class_labels)}

        for flavour in class_labels:
            # Select correct jets
            flav_tracks = df_results.query(f"labels=={index_dict[flavour]}")[
                f"disc_{tagger}"
            ]

            bins, weights, unc, band = hist_w_unc(
                a=flav_tracks,
                bins=Binning,
            )

            hist_counts, _, _ = axis_dict[which_a]["top"].hist(
                x=bins[:-1],
                bins=bins,
                weights=weights,
                histtype="step",
                linewidth=2.0,
                linestyle=linestyle,
                color=flav_cat[flavour]["colour"],
                stacked=False,
                fill=False,
                label=flav_cat[flavour]["legend_label"] + f" {model_label}",
            )

            if (flavour == class_labels[-1]) and i == 0:
                axis_dict[which_a]["top"].hist(
                    x=bins[:-1],
                    bins=bins,
                    bottom=band,
                    weights=unc * 2,
                    label="stat. unc.",
                    **global_config.hist_err_style,
                )

            else:
                axis_dict[which_a]["top"].hist(
                    x=bins[:-1],
                    bins=bins,
                    bottom=band,
                    weights=unc * 2,
                    **global_config.hist_err_style,
                )

            bincounts.update({f"{flavour}{i}": hist_counts})
            bincounts_unc.update({f"{flavour}{i}": unc})

        # Start ratio plot
        if i != 0:
            for flavour in class_labels:

                # Calculate the step and step_unc for ratio
                step, step_unc = hist_ratio(
                    nominator=bincounts[f"{flavour}{i}"],
                    denominator=bincounts[f"{flavour}0"],
                    nominator_unc=bincounts_unc[f"{flavour}{i}"],
                    denominator_unc=bincounts_unc[f"{flavour}0"],
                )

                axis_dict["left"]["ratio"].step(
                    x=Binning,
                    y=step,
                    color=flav_cat[flavour]["colour"],
                    linestyle=linestyles[i],
                )

                axis_dict["left"]["ratio"].fill_between(
                    x=Binning,
                    y1=step - step_unc,
                    y2=step + step_unc,
                    step="pre",
                    facecolor="none",
                    edgecolor=global_config.hist_err_style["edgecolor"],
                    linewidth=global_config.hist_err_style["linewidth"],
                    hatch=global_config.hist_err_style["hatch"],
                )

    # Add axes, titels and the legend
    axis_dict["left"]["top"].set_ylabel(
        "Normalised Number of Jets",
        fontsize=labelFontSize,
        horizontalalignment="right",
        y=1.0,
        color=ycolor,
    )
    if title is not None:
        axis_dict["left"]["top"].set_title(title)
    axis_dict["left"]["top"].tick_params(axis="y", labelcolor=ycolor)
    axis_dict["left"]["ratio"].set_xlabel(
        f'{flav_cat[main_class]["legend_label"]} discriminant',
        horizontalalignment="right",
        x=1.0,
    )

    axis_dict["left"]["ratio"].set_ylabel(
        "Ratio",
        labelpad=labelpad,
        fontsize=labelFontSize,
    )

    if Ratio_Cut is not None:
        axis_dict["left"]["ratio"].set_ylim(bottom=Ratio_Cut[0], top=Ratio_Cut[1])

    plt.setp(axis_dict["left"]["top"].get_xticklabels(), visible=False)

    if xmin is not None:
        axis_dict["left"]["top"].set_xlim(left=xmin)

    else:
        axis_dict["left"]["top"].set_xlim(left=Binning[0])

    if xmax is not None:
        axis_dict["left"]["top"].set_xlim(right=xmax)

    else:
        axis_dict["left"]["top"].set_xlim(right=Binning[-1])

    if ymin is not None:
        axis_dict["left"]["top"].set_ylim(bottom=ymin)

    if ymax is not None:
        axis_dict["left"]["top"].set_ylim(top=ymax)

    # Add black line at one
    axis_dict["left"]["ratio"].axhline(
        y=1,
        xmin=0,
        xmax=1,
        color="black",
        alpha=0.5,
    )

    left_y_limits = axis_dict["left"]["top"].get_ylim()
    axis_dict["left"]["top"].set_ylim(
        left_y_limits[0], left_y_limits[1] * yAxisIncrease
    )

    axis_dict["left"]["top"].legend(
        loc=loc_legend,
        fontsize=legFontSize,
        ncol=ncol,
    )  # , title="DL1r")

    # Set WP vertical lines if given in config
    if WorkingPoints is not None:

        # Iterate over WPs
        for WP in WorkingPoints:

            # Get tagger for WP calculation
            tagger_name_WP = tagger_list[0] if tagger_for_WP is None else tagger_for_WP

            # Calculate x value of WP line
            x_value = np.percentile(
<<<<<<< HEAD
                # TODO: fix this
                df_results.query(  # pylint: disable=undefined-loop-variable
                    f"labels=={index_dict[main_class]}"
                )[f"disc_{tagger_name_WP}"],
=======
                df_list[0].query(f"labels=={index_dict[main_class]}")[
                    f"disc_{tagger_name_WP}"
                ],
>>>>>>> ea962ac2
                (1 - WP) * 100,
            )

            # Draw WP line
            axis_dict["left"]["top"].axvline(
                x=x_value,
                ymin=0,
                ymax=0.75 * WP,
                color="red",
                linestyle="dashed",
                linewidth=1.0,
            )

            # Draw WP line
            axis_dict["left"]["ratio"].axvline(
                x=x_value,
                ymin=0,
                ymax=1,
                color="red",
                linestyle="dashed",
                linewidth=1.0,
            )

            # Set the number above the line
            axis_dict["left"]["top"].annotate(
                f"{int(WP * 100)}%",
                xy=(
                    x_value,
                    0.75 * WP * axis_dict["left"]["top"].get_ylim()[1],
                ),
                xytext=(
                    x_value,
                    0.75 * WP * axis_dict["left"]["top"].get_ylim()[1],
                ),
                textcoords="offset points",
                ha="center",
                va="bottom",
                size=10,
            )

    if UseAtlasTag is True:
        pas.makeATLAStag(
            ax=axis_dict["left"]["top"],
            fig=fig,
            first_tag=AtlasTag,
            second_tag=SecondTag,
            ymax=yAxisAtlasTag,
        )

    plt.tight_layout()
    plt.savefig(plot_name, transparent=True, dpi=dpi)
    plt.close()


def plotFractionScan(
    data,
    label,
    plot_name,
    x_val,
    y_val,
    UseAtlasTag: bool = True,
    AtlasTag: str = "Internal",
    SecondTag: str = "$\\sqrt{s}=13$ TeV, PFlow Jets, $t\\bar{t}$",
    dpi: int = 400,
):
    """
    DEPRECATED. Plots a 2D heatmap of rej for a given eff
        (frac flavour X vs frac flavour Y).
    Data needs to be a list of numpy arrays with the flavour
    """
    if label == "umami_crej":
        draw_label = r"$c$-Jet Rejection from b ($1/\epsilon_{c}$)"
    elif label == "umami_urej":
        draw_label = r"Light-Flavour Jet Rejection  from b ($1/\epsilon_{l}$)"
    elif label == "umami_taurej":
        draw_label = r"Tau-Jet Rejection  from b ($1/\epsilon_{\tau}$)"

    elif label == "umami_brejC":
        draw_label = r"$b$-Jet Rejection from c ($1/\epsilon_{b}$)"
    elif label == "umami_urejC":
        draw_label = r"Light-Jet Rejection from c ($1/\epsilon_{l}$)"
    elif label == "umami_taurejC":
        draw_label = r"Tau-Jet Rejection from c ($1/\epsilon_{\tau}$)"
    else:
        logger.error("Problem")
        # TODO: add something more specific here and raise an error??
    # Take data from relevant columns:
    x_data = data[x_val]
    y_data = data[y_val]
    z_data = data[label]

    x_compact = np.unique(x_data)
    y_compact = np.unique(y_data)
    size_x = len(x_compact)
    size_y = len(y_compact)
    z_data_table = z_data.values.reshape((size_y, size_x))
    for y_ind in range(size_y):
        for x_ind in range(size_x):
            if x_compact[x_ind] + y_compact[y_ind] > 1:
                z_data_table[y_ind, x_ind] = np.nan
    cmap = plt.get_cmap(name="RdBu")
    cmap.set_bad(color="#C5C9C7")

    fig, ax = plt.subplots()
    plot = ax.imshow(
        z_data_table,
        cmap=cmap,
        interpolation="bilinear",
        # extent = [x_compact[0], x_compact[-1], y_compact[-1], y_compact[0]],
        aspect=size_x / size_y,
    )
    cbar = ax.figure.colorbar(plot, ax=ax)
    cbar.ax.set_ylabel(draw_label, rotation=-90, va="bottom")

    take_x = list(range(size_x))
    take_y = list(range(size_y))
    if size_x > 6:
        frac = (size_x - 1) / 5
        take_x = [int(i * frac) for i in range(6)]
    if size_y > 6:
        frac = (size_y - 1) / 5
        take_y = [int(i * frac) for i in range(6)]
    y_label = y_val
    x_label = x_val
    if x_val == "fraction_taus":
        x_label = r"$f_\tau$"
    if y_val == "fraction_c":
        y_label = r"$f_c$"
    elif y_val == "fraction_b":
        y_label = r"$f_b$"
    ax.set_xticks(take_x)
    ax.set_yticks(take_y)
    ax.set_xticklabels(np.around(x_compact[take_x], 3))
    ax.set_yticklabels(np.around(y_compact[take_y], 3))
    ax.set_xlabel(x_label)
    ax.set_ylabel(y_label)
    ax.tick_params(top=True, bottom=False, labeltop=True, labelbottom=False)
    ax.xaxis.set_label_position("top")

    if UseAtlasTag:
        pas.makeATLAStag(ax, fig, AtlasTag, SecondTag, xmin=0.05, ymax=0.1)

    plt.tight_layout()
    if plot_name is not None:
        plt.savefig(plot_name, transparent=True, dpi=dpi)
    plt.close()


def plot_prob(
    df_results: pd.DataFrame,
    plot_name: str,
    tagger_name: str,
    class_labels: list,
    flavour: str,
    ApplyAtlasStyle: bool = True,
    UseAtlasTag: bool = True,
    AtlasTag: str = "Internal Simulation",
    SecondTag: str = "\n$\\sqrt{s}=13$ TeV, PFlow Jets,\n$t\\bar{t}$ Test Sample",
    nBins: int = 50,
    Log: bool = False,
    figsize: list = None,
    labelFontSize: int = 10,
    loc_legend: str = "best",
    ncol: int = 2,
    x_label: str = None,
    yAxisIncrease: float = 1.3,
    yAxisAtlasTag: float = 0.9,
    dpi: int = 400,
):
<<<<<<< HEAD
    """Plot probability score distributions."""
=======
    """Plot the probability output for the given flavour for one model.

    Parameters
    ----------
    df_results : pd.DataFrame
        Pandas DataFrame with the probability values of the jets inside.
    plot_name : str
        Path, Name and format of the resulting plot file.
    tagger_name : str
        Name of the tagger/model that is to be plotted.
    class_labels : list
        A list of the class_labels which are used.
    flavour : str
        Probability of this flavour is plotted.
    ApplyAtlasStyle : bool, optional
        Apply ATLAS style for matplotlib, by default True
    UseAtlasTag : bool, optional
        Use the ATLAS Tag in the plots, by default True
    AtlasTag : str, optional
        First row of the ATLAS Tag, by default "Internal Simulation"
    SecondTag : str, optional
        Second Row of the ATLAS Tag. No need to add WP or fc. It will
        be added automatically,
        by default
        "$sqrt{s}=13$ TeV, PFlow Jets, $t bar{t}$ Test Sample"
    nBins : int, optional
        Number of bins to use, by default 50
    Log : bool, optional
        Plot a logarithmic y-axis, by default False
    figsize : list, optional
        Size of the resulting figure as a list with two elements. First
        is the width, second the height. By default None.
    labelFontSize : int, optional
        Fontsize of the axis labels, by default 10
    loc_legend : str, optional
        Position of the legend in the plot, by default "best"
    ncol : int, optional
        Number of columns in the legend, by default 2
    x_label : str, optional
        x-label, by default None
    yAxisIncrease : float, optional
        Increasing the y axis to fit the ATLAS Tag, by default 1.3
    yAxisAtlasTag : float, optional
        y position of the ATLAS tag, by default 0.9
    dpi : int, optional
        Sets a DPI value for the plot that is produced (mainly for png),
        by default 400
    """

>>>>>>> ea962ac2
    # Apply the ATLAS Style with the bars on the axes
    if ApplyAtlasStyle is True:
        applyATLASstyle(mtp)

    # Get flavour categories from global config file
    flav_cat = global_config.flavour_categories

    # Get index dict
    index_dict = {f"{label}": i for i, label in enumerate(class_labels)}

    # Calculate the binning for all flavours
    _, Binning = np.histogram(
        df_results.query(f"labels=={index_dict[flavour]}")[
            f'{tagger_name}_{flav_cat[flavour]["prob_var_name"]}'
        ],
        bins=nBins,
    )

    # Clear the figure and init a new one
    if figsize is None:
        plt.clf()
        plt.figure(figsize=(8, 6))

    else:
        plt.clf()
        plt.figure(figsize=(figsize[0], figsize[1]))

    for iter_flavour in class_labels:
        # Select correct jets
        flav_tracks = df_results.query(f"labels=={index_dict[iter_flavour]}")[
            f'{tagger_name}_{flav_cat[iter_flavour]["prob_var_name"]}'
        ]

        bins, weights, unc, band = hist_w_unc(
            a=flav_tracks,
            bins=Binning,
        )

        plt.hist(
            x=bins[:-1],
            bins=bins,
            weights=weights,
            histtype="step",
            linewidth=2.0,
            color=flav_cat[iter_flavour]["colour"],
            stacked=False,
            fill=False,
            label=flav_cat[iter_flavour]["legend_label"],
        )

        if iter_flavour == class_labels[-1]:
            plt.hist(
                x=bins[:-1],
                bins=bins,
                bottom=band,
                weights=unc * 2,
                label="stat. unc.",
                **global_config.hist_err_style,
            )

        else:
            plt.hist(
                x=bins[:-1],
                bins=bins,
                bottom=band,
                weights=unc * 2,
                **global_config.hist_err_style,
            )

    if Log is True:
        plt.yscale("log")
        ymin, ymax = plt.ylim()

        ymin = max(ymin, 1e-08)

        # Increase ymax so atlas tag don't cut plot
        plt.ylim(ymin=ymin, ymax=yAxisIncrease * ymax)

    else:
        # Increase ymax so atlas tag don't cut plot
        ymin, ymax = plt.ylim()
        plt.ylim(ymin=ymin, ymax=yAxisIncrease * ymax)

    # Set legend
    plt.legend(loc=loc_legend, ncol=ncol)

    # Set label
    xlabel = (
        f'{flav_cat[flavour]["legend_label"]} Probability'
        if x_label is None
        else x_label
    )
    plt.xlabel(
        xlabel,
        horizontalalignment="right",
        fontsize=labelFontSize,
        x=1.0,
    )
    plt.ylabel(
        "Normalised Number of Jets",
        horizontalalignment="right",
        fontsize=labelFontSize,
        y=1.0,
    )

    if UseAtlasTag is True:
        pas.makeATLAStag(
            ax=plt.gca(),
            fig=plt.gcf(),
            first_tag=AtlasTag,
            second_tag=SecondTag,
            ymax=yAxisAtlasTag,
        )

    plt.tight_layout()
    plt.savefig(plot_name, transparent=True, dpi=dpi)
    plt.close()


def plot_prob_comparison(
    df_list: list,
    model_labels: list,
    tagger_list: list,
    class_labels_list: list,
    flavour: str,
    plot_name: str,
    ApplyAtlasStyle: bool = True,
    UseAtlasTag: bool = True,
    AtlasTag: str = "Internal Simulation",
    SecondTag: str = "\n$\\sqrt{s}=13$ TeV, PFlow Jets,\n$t\\bar{t}$ Test Sample",
    yAxisIncrease: float = 1.3,
    yAxisAtlasTag: float = 0.9,
    nBins: int = 50,
    figsize: list = None,
    labelpad: int = None,
    labelFontSize: int = 10,
    legFontSize: int = 10,
    loc_legend: str = "best",
    ncol: int = 2,
    Ratio_Cut=None,
    which_axis="left",
    xmin: float = None,
    xmax: float = None,
    ymin: float = None,
    ymax: float = None,
    ycolor: str = "black",
    title: str = None,
    set_logy: bool = False,
    dpi: int = 400,
):
<<<<<<< HEAD
    """Plot probability distribution comparison."""
=======
    """Plot the probability output for the given flavour for
    multiple models with a ratio plot in a subpanel.

    Parameters
    ----------
    df_list : list
        List of pandas DataFrames with the probability values inside
    model_labels : list
        List of labels for the given models
    tagger_list : list
        List of tagger names
    class_labels_list : list
        List with the class_labels used in the different taggers
    flavour : str
        Probability of this flavour is plotted.
    plot_name : str
        Path, Name and format of the resulting plot file.
    ApplyAtlasStyle : bool, optional
        Apply ATLAS style for matplotlib, by default True
    UseAtlasTag : bool, optional
        Use the ATLAS Tag in the plots, by default True
    AtlasTag : str, optional
        First row of the ATLAS Tag, by default "Internal Simulation"
    SecondTag : str, optional
        Second Row of the ATLAS Tag. No need to add WP or fc. It will
        be added automatically,
        by default
        "$sqrt{s}=13$ TeV, PFlow Jets, $t bar{t}$ Test Sample""
    yAxisIncrease : float, optional
        Increasing the y axis to fit the ATLAS Tag, by default 1.3
    yAxisAtlasTag : float, optional
        y position of the ATLAS tag, by default 0.9
    nBins : int, optional
        Number of bins to use, by default 50
    figsize : list, optional
        Size of the resulting figure as a list with two elements. First
        is the width, second the height. By default None.
    labelpad : int, optional
        Spacing in points from the axes bounding box including
        ticks and tick labels, by default None
    labelFontSize : int, optional
        Fontsize of the axis labels, by default 10
    legFontSize : int, optional
        Fontsize of the legend, by default 10
    loc_legend : str, optional
        Position of the legend in the plot, by default "best"
    ncol : int, optional
        Number of columns in the legend, by default 2
    Ratio_Cut : list, optional
        List of the lower and upper y-limit for the ratio plot,
        by default None
    which_axis : list, optional
        List which y-axis to use for the given models, by default "left"
    xmin : float, optional
        Minimum value of the x-axis, by default None
    xmax : float, optional
        Maximum value of the x-axis, by default None
    ymin : float, optional
        Minimum value of the y-axis, by default None
    ymax : float, optional
        Maximum value of the y-axis, by default None
    ycolor : str, optional
        y-axis color, by default "black"
    title : str, optional
        Title over the plot, by default None
    set_logy : bool, optional
        y-axis in log format, by default True
    dpi : int, optional
        Sets a DPI value for the plot that is produced (mainly for png),
        by default 400
    """

>>>>>>> ea962ac2
    # Apply the ATLAS Style with the bars on the axes
    if ApplyAtlasStyle is True:
        applyATLASstyle(mtp)

    # Get flavour categories from global config file
    flav_cat = global_config.flavour_categories

    # Get index dict
    index_dict = {f"{iter_flav}": i for i, iter_flav in enumerate(class_labels_list[0])}

    if not isinstance(which_axis, list):
        which_axis = [which_axis] * len(df_list)

    # Define the figure with two subplots of unequal sizes
    axis_dict = {}

    if figsize is None:
        fig = plt.figure(figsize=(11.69 * 0.8, 8.27 * 0.8))

    else:
        fig = plt.figure(figsize=(figsize[0], figsize[1]))

    gs = gridspec.GridSpec(8, 1, figure=fig)
    axis_dict["left"] = {}
    axis_dict["left"]["top"] = fig.add_subplot(gs[:6, 0])
    axis_dict["left"]["ratio"] = fig.add_subplot(
        gs[6:, 0], sharex=axis_dict["left"]["top"]
    )

    # Get binning for the plot
    _, Binning = np.histogram(
        df_list[0].query(f"labels=={index_dict[flavour]}")[
            f'{tagger_list[0]}_{flav_cat[flavour]["prob_var_name"]}'
        ],
        bins=nBins,
    )

    # Init bincout and unc dict for ratio calculation
    bincounts = {}
    bincounts_unc = {}

    linestyles = ["solid", "dashed", "dotted", "dashdot"]
    for i, (
        df_results,
        linestyle,
        which_a,
        model_label,
        tagger,
        class_labels,
    ) in enumerate(
        zip(
            df_list,
            linestyles,
            which_axis,
            model_labels,
            tagger_list,
            class_labels_list,
        )
    ):
        # Get index dict
        index_dict = {f"{iter_flav}": i for i, iter_flav in enumerate(class_labels)}

        for iter_flav in class_labels:
            # Select correct jets
            flav_tracks = df_results.query(f"labels=={index_dict[iter_flav]}")[
                f'{tagger}_{flav_cat[flavour]["prob_var_name"]}'
            ]

            # Calculate bins
            bins, weights, unc, band = hist_w_unc(
                a=flav_tracks,
                bins=Binning,
            )

            hist_counts, _, _ = axis_dict[which_a]["top"].hist(
                x=bins[:-1],
                bins=bins,
                weights=weights,
                histtype="step",
                linewidth=2.0,
                linestyle=linestyle,
                color=flav_cat[iter_flav]["colour"],
                stacked=False,
                fill=False,
                label=flav_cat[iter_flav]["legend_label"] + f" {model_label}",
            )

            if (iter_flav == class_labels[-1]) and i == 0:
                axis_dict[which_a]["top"].hist(
                    x=bins[:-1],
                    bins=bins,
                    bottom=band,
                    weights=unc * 2,
                    label="stat. unc.",
                    **global_config.hist_err_style,
                )

            else:
                axis_dict[which_a]["top"].hist(
                    x=bins[:-1],
                    bins=bins,
                    bottom=band,
                    weights=unc * 2,
                    **global_config.hist_err_style,
                )

            bincounts.update({f"{iter_flav}{i}": hist_counts})
            bincounts_unc.update({f"{iter_flav}{i}": unc})

        # Start ratio plot
        if i != 0:
            for iter_flav in class_labels:

                # Calculate the step and step_unc for ratio
                step, step_unc = hist_ratio(
                    nominator=bincounts[f"{iter_flav}{i}"],
                    denominator=bincounts[f"{iter_flav}0"],
                    nominator_unc=bincounts_unc[f"{iter_flav}{i}"],
                    denominator_unc=bincounts_unc[f"{iter_flav}0"],
                )

                axis_dict["left"]["ratio"].step(
                    x=Binning,
                    y=step,
                    color=flav_cat[iter_flav]["colour"],
                    linestyle=linestyles[i],
                )

                axis_dict["left"]["ratio"].fill_between(
                    x=Binning,
                    y1=step - step_unc,
                    y2=step + step_unc,
                    step="pre",
                    facecolor="none",
                    edgecolor=global_config.hist_err_style["edgecolor"],
                    linewidth=global_config.hist_err_style["linewidth"],
                    hatch=global_config.hist_err_style["hatch"],
                )

    # Add axes, titels and the legend
    axis_dict["left"]["top"].set_ylabel(
        "Normalised Number of Jets",
        fontsize=labelFontSize,
        horizontalalignment="right",
        y=1.0,
        color=ycolor,
    )
    if title is not None:
        axis_dict["left"]["top"].set_title(title)
    axis_dict["left"]["top"].tick_params(axis="y", labelcolor=ycolor)
    axis_dict["left"]["ratio"].set_xlabel(
        f'{flav_cat[flavour]["legend_label"]} Probability',
        horizontalalignment="right",
        x=1.0,
    )

    axis_dict["left"]["ratio"].set_ylabel(
        "Ratio",
        labelpad=labelpad,
        fontsize=labelFontSize,
    )

    if Ratio_Cut is not None:
        axis_dict["left"]["ratio"].set_ylim(bottom=Ratio_Cut[0], top=Ratio_Cut[1])

    plt.setp(axis_dict["left"]["top"].get_xticklabels(), visible=False)

    if xmin is not None:
        axis_dict["left"]["top"].set_xlim(left=xmin)

    else:
        axis_dict["left"]["top"].set_xlim(left=Binning[0])

    if xmax is not None:
        axis_dict["left"]["top"].set_xlim(right=xmax)

    else:
        axis_dict["left"]["top"].set_xlim(right=Binning[-1])

    if ymin is not None:
        axis_dict["left"]["top"].set_ylim(bottom=ymin)

    if ymax is not None:
        axis_dict["left"]["top"].set_ylim(top=ymax)

    # Add black line at one
    axis_dict["left"]["ratio"].axhline(
        y=1,
        xmin=0,
        xmax=1,
        color="black",
        alpha=0.5,
    )

    if set_logy is True:
        axis_dict["left"]["top"].set_yscale("log")

    left_y_limits = axis_dict["left"]["top"].get_ylim()
    if set_logy is False:
        axis_dict["left"]["top"].set_ylim(
            left_y_limits[0], left_y_limits[1] * yAxisIncrease
        )

    elif set_logy is True:
        axis_dict["left"]["top"].set_ylim(
            left_y_limits[0] * 0.5,
            left_y_limits[0] * ((left_y_limits[1] / left_y_limits[0]) ** yAxisIncrease),
        )

    axis_dict["left"]["top"].legend(
        loc=loc_legend,
        fontsize=legFontSize,
        ncol=ncol,
    )  # , title="DL1r")

    if UseAtlasTag is True:
        pas.makeATLAStag(
            ax=axis_dict["left"]["top"],
            fig=fig,
            first_tag=AtlasTag,
            second_tag=SecondTag,
            ymax=yAxisAtlasTag,
        )

    plt.tight_layout()
    if plot_name is not None:
        plt.savefig(plot_name, transparent=True, dpi=dpi)
    plt.close()


def plot_confusion(
    df_results: dict,
    tagger_name: str,
    class_labels: list,
    plot_name: str,
    colorbar: bool = True,
    show_absolute: bool = False,
    show_normed: bool = True,
    transparent_bkg: bool = True,
    dpi: int = 400,
):
    """Plotting the confusion matrix for a given tagger.

    Parameters
    ----------
    df_results : dict
        Loaded pandas dataframe from the evaluation file
    tagger_name : str
        Name of the tagger in the evaluation file
    class_labels : list
        List of class labels used
    plot_name : str
        Full path + name of the plot with the extension
    colorbar : bool, optional
        Decide, if colourbar is shown or not, by default True
    show_absolute : bool, optional
        Show the absolute, by default False
    show_normed : bool, optional
        Show the output normed, by default True
    transparent_bkg : bool, optional
        Decide, if the background is transparent or not, by default True
    dpi : int, optional
        Sets a DPI value for the plot that is produced (mainly for png),
        by default 400
    """

    # Get a list of the tagger prob variables
    prob_list = []
    for prob in class_labels:
        prob_list.append(
            f'{tagger_name}_{global_config.flavour_categories[prob]["prob_var_name"]}'
        )

    # Get the truth
    y_target = df_results["labels"]

    # Get the probabilities of the tagger and select the highest
    y_predicted = np.argmax(df_results[prob_list].values, axis=1)

    # Define the confusion matrix
    cm = confusion_matrix(y_target=y_target, y_predicted=y_predicted, binary=False)

    # Plot the colormap
    mlxtend_plot_cm(
        conf_mat=cm,
        colorbar=colorbar,
        show_absolute=show_absolute,
        show_normed=show_normed,
        class_names=class_labels,
    )

    # Set tight layout for the plot
    plt.tight_layout()

    # Save the plot to path
    plt.savefig(plot_name, transparent=transparent_bkg, dpi=dpi)
    plt.close()<|MERGE_RESOLUTION|>--- conflicted
+++ resolved
@@ -737,10 +737,6 @@
         If the given Ratio_Cut is either not a list or has more then two
         entries.
     """
-<<<<<<< HEAD
-=======
-
->>>>>>> ea962ac2
     if SWP_label_list is None:
         SWP_label_list = []
     if bin_edges is None:
@@ -1150,11 +1146,7 @@
     ApplyAtlasStyle: bool = True,
     UseAtlasTag: bool = True,
     AtlasTag: str = "Internal Simulation",
-<<<<<<< HEAD
-    SecondTag: str = "\n$\\sqrt{s}=13$ TeV, PFlow Jets,\n$t\\bar{t}$ Validation Sample, fc=0.018",  # noqa: E501 # pylint: disable=line-too-long
-=======
     SecondTag: str = "\n$\\sqrt{s}=13$ TeV, PFlow Jets,\n$t\\bar{t}$ Test Sample, fc=0.018",  # noqa: E501 # pylint: disable=line-too-long
->>>>>>> ea962ac2
     yAxisAtlasTag: float = 0.9,
     yAxisIncrease: float = 1.3,
     styles: list = None,
@@ -1712,26 +1704,6 @@
     ValueError
         If more than two different rejections are given.
     """
-<<<<<<< HEAD
-    Plot the ROC curves with binomial errors with the two ratio plot in a subpanel
-    underneath. This function is steered by the plotting_umami.py. Documentation is
-    provided in the docs folder.
-
-    Addtional Inputs:
-    - Ratio_Cut: The range on the y-axis for the ratio panel
-    - rlabel: The label for the y-axis for the ratio panel
-    - binomialErrors: whether to include binomial errors for the rejection
-                      curves
-    - nTest: A list of the same length as beffs, with the number of events used
-            to calculate the background efficiencies.
-            We need this To calculate the binomial errors on the background
-            rejection,
-            using the formula given by
-            http://home.fnal.gov/~paterno/images/effic.pdf.
-    """
-=======
-
->>>>>>> ea962ac2
     if linestyles is None:
         linestyles = []
     if colors is None:
@@ -2120,9 +2092,6 @@
     FlipAxis: bool = False,
     dpi: int = 400,
 ):
-<<<<<<< HEAD
-    """Plot saliency map."""
-=======
     """Plot the saliency map given in maps_dict.
 
     Parameters
@@ -2162,7 +2131,6 @@
         by default 400
     """
 
->>>>>>> ea962ac2
     # Transform to percent
     target_beff = 100 * target_beff
 
@@ -2308,9 +2276,6 @@
     WorkingPoints_Legend: bool = False,
     dpi: int = 400,
 ):
-<<<<<<< HEAD
-    """Plot score."""
-=======
     """Plot the discriminant score for a given model
 
     Parameters
@@ -2354,7 +2319,6 @@
         by default 400
     """
 
->>>>>>> ea962ac2
     # Apply the ATLAS Style with the bars on the axes
     if ApplyAtlasStyle is True:
         applyATLASstyle(mtp)
@@ -2538,9 +2502,6 @@
     title: str = None,
     dpi: int = 400,
 ):
-<<<<<<< HEAD
-    """Plot score comparison."""
-=======
     """Plot multiple discriminant scores from different models for the same
     jets in one plot with a ratio plot in the subpanel.
 
@@ -2616,7 +2577,6 @@
         by default 400
     """
 
->>>>>>> ea962ac2
     # Apply the ATLAS Style with the bars on the axes
     if ApplyAtlasStyle is True:
         applyATLASstyle(mtp)
@@ -2830,16 +2790,9 @@
 
             # Calculate x value of WP line
             x_value = np.percentile(
-<<<<<<< HEAD
-                # TODO: fix this
-                df_results.query(  # pylint: disable=undefined-loop-variable
-                    f"labels=={index_dict[main_class]}"
-                )[f"disc_{tagger_name_WP}"],
-=======
                 df_list[0].query(f"labels=={index_dict[main_class]}")[
                     f"disc_{tagger_name_WP}"
                 ],
->>>>>>> ea962ac2
                 (1 - WP) * 100,
             )
 
@@ -3009,9 +2962,6 @@
     yAxisAtlasTag: float = 0.9,
     dpi: int = 400,
 ):
-<<<<<<< HEAD
-    """Plot probability score distributions."""
-=======
     """Plot the probability output for the given flavour for one model.
 
     Parameters
@@ -3061,7 +3011,6 @@
         by default 400
     """
 
->>>>>>> ea962ac2
     # Apply the ATLAS Style with the bars on the axes
     if ApplyAtlasStyle is True:
         applyATLASstyle(mtp)
@@ -3212,9 +3161,6 @@
     set_logy: bool = False,
     dpi: int = 400,
 ):
-<<<<<<< HEAD
-    """Plot probability distribution comparison."""
-=======
     """Plot the probability output for the given flavour for
     multiple models with a ratio plot in a subpanel.
 
@@ -3287,7 +3233,6 @@
         by default 400
     """
 
->>>>>>> ea962ac2
     # Apply the ATLAS Style with the bars on the axes
     if ApplyAtlasStyle is True:
         applyATLASstyle(mtp)
