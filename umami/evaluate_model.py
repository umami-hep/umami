--- conflicted
+++ resolved
@@ -12,8 +12,8 @@
 import umami.evaluation_tools as uet
 import umami.tf_tools as utf
 import umami.train_tools as utt
+from umami.evaluation_tools import FeatureImportance
 from umami.preprocessing_tools import Configuration
-from umami.evaluation_tools import FeatureImportance
 
 # from plottingFunctions import sigBkgEff
 tf.compat.v1.disable_eager_execution()
@@ -69,24 +69,12 @@
         help="b efficiency used for the charm fraction scan",
     )
 
-<<<<<<< HEAD
-=======
-    parser.add_argument(
-        "--cfrac",
-        type=float,
-        default=0.018,
-        help="""charm fraction used for the b efficiency scan.
-        The charm fraction for the recommended taggers are not
-        affected by this! They are 0.018 / 0.08 for DL1r / RNNIP.""",
-    )
-
     parser.add_argument(
         "--shapley",
         action="store_true",
         help="Calculates feature importance for DL1",
     )
 
->>>>>>> 5431cce0
     args = parser.parse_args()
     return args
 
@@ -596,7 +584,29 @@
     f.attrs["N_test"] = len(jets)
     f.close()
 
-<<<<<<< HEAD
+    if args.shapley:
+        logger.info("Explaining feature importance with SHAPley")
+        FeatureImportance.ShapleyOneFlavor(
+            model=model,
+            test_data=X_test,
+            model_output=Eval_params["shapley"]["model_output"],
+            feature_sets=Eval_params["shapley"]["feature_sets"],
+            plot_size=Eval_params["shapley"]["plot_size"],
+            plot_path=f"{train_config.model_name}/",
+            plot_name=test_file_entry + "_shapley_b-jets",
+        )
+
+        if Eval_params["shapley"]["bool_all_flavor_plot"]:
+            FeatureImportance.ShapleyAllFlavors(
+                model=model,
+                test_data=X_test,
+                feature_sets=Eval_params["shapley"]["feature_sets"],
+                averaged_sets=Eval_params["shapley"]["averaged_sets"],
+                plot_size=Eval_params["shapley"]["plot_size"],
+                plot_path=f"{train_config.model_name}/",
+                plot_name=test_file_entry + "_shapley_all_flavors",
+            )
+
     # TODO Rewrite
     # if not bool_use_taus:
     #     return
@@ -669,102 +679,6 @@
     #     f"-{args.epoch}.h5",
     #     data_set_name,
     # )
-=======
-    if args.shapley:
-        logger.info("Explaining feature importance with SHAPley")
-        FeatureImportance.ShapleyOneFlavor(
-            model=model,
-            test_data=X_test,
-            model_output=Eval_params["shapley"]["model_output"],
-            feature_sets=Eval_params["shapley"]["feature_sets"],
-            plot_size=Eval_params["shapley"]["plot_size"],
-            plot_path=f"{train_config.model_name}/",
-            plot_name=test_file_entry + "_shapley_b-jets",
-        )
-
-        if Eval_params["shapley"]["bool_all_flavor_plot"]:
-            FeatureImportance.ShapleyAllFlavors(
-                model=model,
-                test_data=X_test,
-                feature_sets=Eval_params["shapley"]["feature_sets"],
-                averaged_sets=Eval_params["shapley"]["averaged_sets"],
-                plot_size=Eval_params["shapley"]["plot_size"],
-                plot_path=f"{train_config.model_name}/",
-                plot_name=test_file_entry + "_shapley_all_flavors",
-            )
-
-    if not bool_use_taus:
-        return
-
-    logger.info(
-        "calculating rejections per frac for beff of 70% and ceff of 40%"
-    )
-    target_beff = 0.7
-    target_ceff = 0.4
-    # The first two must have same number of element
-    c_fracs = np.linspace(0.005, 0.1, 21)
-    b_fracs = np.linspace(0.1, 0.3, 21)
-    tau_fracs = np.linspace(0.005, 0.9, 41)
-    crej_arr = []
-    urej_arr = []
-    taurej_arr = []
-    brejC_arr = []
-    urejC_arr = []
-    taurejC_arr = []
-    fraction_taus = []
-    fraction_c = []
-    fraction_b = []
-    for ind, c_frac in enumerate(c_fracs):
-        b_frac = b_fracs[ind]
-        if ind % (len(c_fracs) // 5) == 0:
-            logger.info(f"{ind // (len(c_fracs) // 5) * 20} % done")
-        for tau_frac in tau_fracs:
-            crej_i, urej_i, taurej_i, _ = utt.GetRejection(
-                pred,
-                Y_test,
-                target_eff=target_beff,
-                frac=c_frac,
-                taufrac=tau_frac,
-                use_taus=bool_use_taus,
-            )
-            brejC_i, urejC_i, taurejC_i, _ = utt.GetRejection(
-                pred,
-                Y_test,
-                d_type="c",
-                target_eff=target_ceff,
-                frac=b_frac,
-                taufrac=tau_frac,
-                use_taus=bool_use_taus,
-            )
-            taurej_arr.append(taurej_i)
-            crej_arr.append(crej_i)
-            urej_arr.append(urej_i)
-            taurejC_arr.append(taurejC_i)
-            brejC_arr.append(brejC_i)
-            urejC_arr.append(urejC_i)
-            fraction_taus.append(tau_frac)
-            fraction_c.append(c_frac)
-            fraction_b.append(b_frac)
-
-    df_frac_rej = pd.DataFrame(
-        {
-            "fraction_c": fraction_c,
-            "fraction_b": fraction_b,
-            "fraction_taus": fraction_taus,
-            "DL1_crej": crej_arr,
-            "DL1_urej": urej_arr,
-            "DL1_taurej": taurej_arr,
-            "DL1_brejC": brejC_arr,
-            "DL1_urejC": urejC_arr,
-            "DL1_taurejC": taurejC_arr,
-        }
-    )
-    df_frac_rej.to_hdf(
-        f"{train_config.model_name}/results/results-rej_per_frac"
-        f"-{args.epoch}.h5",
-        data_set_name,
-    )
->>>>>>> 5431cce0
 
 
 if __name__ == "__main__":
