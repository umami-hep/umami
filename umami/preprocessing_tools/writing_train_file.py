"""Module handling training file writing to disk."""
import json
import os
import pickle

import h5py
import numpy as np
from numpy.lib.recfunctions import (
    append_fields,
    repack_fields,
    structured_to_unstructured,
)
from scipy.stats import binned_statistic_dd

from umami.configuration import logger
from umami.plotting_tools import preprocessing_plots
from umami.preprocessing_tools import binarise_jet_labels, get_variable_dict
from umami.preprocessing_tools.scaling import (
    apply_scaling_jets,
    apply_scaling_trks,
    as_full,
)


class TrainSampleWriter:
    """Class to write training files to disk."""

    def __init__(
        self,
        config: object,
        compression: str = None,
    ) -> None:
        """
        Init the needed configs and variables

        Parameters
        ----------
        config : object
            Loaded config file for the preprocessing.
        compression : str, optional
            Type of compression which should be used, by default None

        Raises
        ------
        ValueError
            If save_track_labels is True and given track_label_variables
              is not a list or a string
        """

<<<<<<< HEAD
        self.save_tracks = (
            config.sampling["options"]["save_tracks"]
            if "save_tracks" in config.sampling["options"].keys()
            else False
        )
        self.save_track_labels = (
            config.sampling["options"]["save_track_labels"]
            if "save_track_labels" in config.sampling["options"].keys()
            else False
        )

        self.class_labels = config.sampling["class_labels"]
        self.tracks_names = config.sampling["options"]["tracks_names"]
=======
        self.save_tracks = config.sampling.options.save_tracks
        self.save_track_labels = config.sampling.options.save_track_labels
        self.track_label_variables = config.sampling.options.track_truth_variables
        self.class_labels = config.sampling.class_labels
        self.tracks_names = config.sampling.options.tracks_names
>>>>>>> ec417a9d
        self.compression = compression
        self.precision = config.general.precision
        self.rnd_seed = 42
        self.variable_config = get_variable_dict(config.general.var_file)
        self.jet_vars = sum(self.variable_config["train_variables"].values(), [])
        self.scale_dict = config.general.dict_file
        self.sampling_options = config.sampling.options
        self.use_validation_samples = config.sampling.use_validation_samples

        # Check if additional jet variables are required
        self.additional_labels = self.variable_config.get("additional_labels", None)

        if self.additional_labels:
            assert isinstance(
                self.additional_labels, list
            ), "additional_labels must be a list"
            assert isinstance(
                self.additional_labels[0], str
            ), "Additional labels must be a list of strings"

        # Adding the full config to retrieve the correct paths
        self.config = config

        # if set to true, use all jet vars
        self.concat_jet_tracks = config.general.concat_jet_tracks
        if isinstance(self.concat_jet_tracks, bool) and self.concat_jet_tracks:
            self.concat_jet_tracks = self.jet_vars
        if self.concat_jet_tracks:
            assert all(i in self.jet_vars for i in self.concat_jet_tracks)

        # some variables which get defined later on
        self.h5file = None
        self.jet_group = None
        self.track_groups = None

        # get and check track_labels
        self.track_label_variables = self.variable_config.get("track_truth_variables")

        if self.save_track_labels:
            if isinstance(self.track_label_variables, str):
                self.track_label_variables = {
                    self.tracks_names[0]: [self.track_label_variables]
                }
            elif isinstance(self.track_label_variables, list):
                self.track_label_variables = {
                    self.tracks_names[0]: self.track_label_variables
                }
            elif not isinstance(self.track_label_variables, dict):
                raise ValueError(
                    """
                    Given track truth label variables are not a dict nor a list nor a
                    single string!
                    """
                )

    def load_scaled_generator(
        self,
        input_file: str,
        index: list,
        n_jets: int,
        scale_dict: dict,
        jet_add_labels: list = None,
        chunk_size: int = 100_000,
    ):
        """
        Set up a generator who loads the scaled file and save it in the format for
        training.

        Parameters
        ----------
        input_file : str
            File which is to be scaled.
        index : list
            List with the indicies.
        n_jets : int
            Number of jets used.
        jet_add_labels : list, optional
            List of additional per-jet labels to include in the
            output file, by default None
        scale_dict : dict
            Scale dict of the jet and track variables.
        chunk_size : int, optional
            The number of jets which are loaded and scaled/shifted
            per step, by default 100_000

        Yields
        ------
        jets : np.ndarray
            Yielded jets
        tracks : np.ndarray
            Yielded tracks
        labels : np.ndarray
            Yielded labels
        tracks_labels : np.ndarray
            Yielded track labels
        valid : np.ndarray
            Yielded valid flag
        flavour : np.ndarray
            Yielded flavours
        jet_additional_labels : np.ndarray
            Yielded additional jet labels
        """

        # Open the file and load the jets
        with h5py.File(input_file, "r") as in_file:

            # Get the indices
            start_ind = 0
            tupled_indices = []

            while start_ind < n_jets:
                # Calculate end index of the chunk
                end_ind = int(start_ind + chunk_size)

                # Check if end index is bigger than n_jets
                end_ind = min(end_ind, n_jets)

                # Append to list
                tupled_indices.append((start_ind, end_ind))

                # Set the new start index
                start_ind = end_ind

            for index_tuple in tupled_indices:

                # Retrieve the slice of indices randomly selected from whole file
                indices_selected = index[index_tuple[0] : index_tuple[1]]

                # Need to sort the indices
                indices_selected = np.sort(indices_selected).astype(int)

                # Check if weights are available in the resampled file
                if (
                    "weight" in list(in_file["/jets"].dtype.fields.keys())
                    and "weight" not in self.jet_vars
                ):
                    self.jet_vars += ["weight"]

                # Load jets
                jets = in_file["/jets"].fields(self.jet_vars)[indices_selected]
                labels = in_file["/labels"][indices_selected]
                label_classes = list(range(len(self.class_labels)))
                labels_one_hot = binarise_jet_labels(
                    labels=labels, internal_labels=label_classes
                )

                # Loop over the columns and change all floats to full precision
                for iter_var in self.jet_vars:
                    if jets[iter_var].dtype.kind == "f":
                        jets[iter_var] = jets[iter_var].astype(np.float32)

                # Get additional jet labels if required
                if jet_add_labels:
                    # We store additional labels as a dict of arrays, this allows us
                    # to respect initial data types
                    jet_additional_labels = {}
                    for var in jet_add_labels:
                        add_label = in_file["/jets"].fields(var)[indices_selected]
                        if np.any(np.isnan(add_label)):
                            jet_additional_labels[var] = np.nan_to_num(add_label)
                        else:
                            jet_additional_labels[var] = add_label

                else:
                    jet_additional_labels = None
                # If no weights are available, init ones as weights
                if "weight" not in self.jet_vars:
                    length = n_jets if n_jets < chunk_size else len(jets)
                    jets = append_fields(
                        jets, "weight", np.ones(int(length)), dtypes="<i8"
                    )

                # shuffling the chunk now (prior step still has ordered chunks)
                rng_index = np.arange(len(jets))
                rng = np.random.default_rng(seed=self.rnd_seed)
                rng.shuffle(rng_index)
                jets = jets[rng_index]
                labels = labels[rng_index]
                labels_one_hot = labels_one_hot[rng_index]

                if jet_add_labels:
                    jet_additional_labels = {
                        var: data[rng_index]
                        for (var, data) in jet_additional_labels.items()
                    }

                # Apply the scaling for the jet variables
                jets = apply_scaling_jets(
                    jets=jets,
                    variables_list=self.jet_vars,
                    scale_dict=scale_dict["jets"],
                )

                if self.save_tracks is True:
                    tracks, valid, track_labels = [], [], []

                    # Loop over track selections
                    for tracks_name in self.tracks_names:

                        # Retrieving the dtypes of the variables to load
                        to_load_dtype = [
                            (n, as_full(x))
                            for n, x in in_file[f"/{tracks_name}"].dtype.descr
                        ]

                        # Get the tracks scale dict
                        trk_scale_dict = scale_dict[tracks_name]

                        # Load tracks
                        trks = np.asarray(
                            in_file[f"/{tracks_name}"][indices_selected],
                            dtype=to_load_dtype,
                        )
                        trks = trks[rng_index]

                        # Apply scaling to the tracks
                        trks, valid_flag, trk_labels = apply_scaling_trks(
                            trks=trks,
                            variable_config=self.variable_config,
                            scale_dict=trk_scale_dict,
                            tracks_name=tracks_name,
                            save_track_labels=self.save_track_labels,
                            track_label_variables=self.track_label_variables.get(
                                tracks_name
                            )
                            if self.save_track_labels
                            else None,
                        )

                        tracks.append(trks)
                        valid.append(valid_flag)
                        track_labels.append(trk_labels)

                else:
                    tracks, valid, track_labels = None, None, None

                yield (
                    jets,
                    tracks,
                    labels,
                    labels_one_hot,
                    track_labels,
                    valid,
                    jet_additional_labels,
                )

    def better_shuffling(
        self,
        thearray: np.ndarray,
        n_jets: int,
        slice_size: int = int(1e4),
    ) -> np.ndarray:
        """
        Shuffles the index list with fixed slices.

        Parameters
        ----------
        thearray : np.ndarray
            Input array with the values to shuffle.
        n_jets : int
            Number of jets in the array
        slice_size : int, optional
            How much values are shuffeld at one, by default int(1e4)

        Returns
        -------
        np.ndarray
            Shuffeld input array.
        """

        missing = slice_size - n_jets % slice_size
        adding = np.asarray([np.nan] * missing)
        thearray = np.concatenate([thearray, adding])
        thearray = thearray.reshape((-1, slice_size))
        rng = np.random.default_rng(seed=self.rnd_seed)
        rng.shuffle(thearray)
        thearray = thearray.reshape((-1))

        # Remove the nans that were introduced and return
        return thearray[~np.isnan(thearray)]

    def write_train_sample(
        self,
        input_file: str = None,
        output_file: str = None,
        chunk_size: int = 100_000,
    ) -> None:
        """
        Write the training file.

        Parameters
        ----------
        input_file : str, optional
            File with scaled/shifted jets. Default is name from
            config + resampled_scaled, by default None
        output_file : str, optional
            Name of the output file. Default is name from
            config + resampled_scaled_shuffled., by default None
        chunk_size : int, optional
            The number of jets which are loaded and written per step,
            by default 100_000
        """

        # Get the input files for writing/merging, checking for validation is required
        if input_file is None:
            input_file = self.config.get_file_name(
                option="resampled", use_val=self.use_validation_samples
            )

        # Define outfile name
        if output_file is None:
            out_file = self.config.get_file_name(
                option="resampled_scaled_shuffled", use_val=self.use_validation_samples
            )

        weights_dict = None
        if self.sampling_options.bool_attach_sample_weights:

            if self.use_validation_samples:
                file_name = (
                    self.config.parameters["sample_path"] + "/flavour_weights_training"
                )

            else:
                file_name = (
                    self.config.parameters["sample_path"]
                    + "/flavour_weights_validation"
                )

            with open(file_name, "rb") as file:
                weights_dict = pickle.load(file)

        # Get scale dict
        with open(self.scale_dict, "r") as infile:
            scale_dict = json.load(infile)

        # Get the max length of the input file
        n_jets = len(h5py.File(input_file, "r")["/jets"])

        # Get the number of chunks that need to be processed
        n_chunks = int(np.ceil(n_jets / chunk_size))

        # Create an absolute index list for the file and shuffle it
        absolute_index = np.arange(n_jets)
        absolute_index = self.better_shuffling(absolute_index, n_jets)
        # Init the generator which loads/shuffles/scales the jet/track variables
        load_generator = self.load_scaled_generator(
            input_file=input_file,
            index=absolute_index,
            n_jets=n_jets,
            scale_dict=scale_dict,
            jet_add_labels=self.additional_labels,
            chunk_size=chunk_size,
        )

        logger.info("Saving final train files to %s", out_file)
        logger.info("Using precision: %s", self.precision)
        logger.info("Using compression: %s", self.compression)

        with h5py.File(out_file, "w") as self.h5file:

            # Set up chunk counter and start looping
            chunk_counter = 0
            jet_idx = 0

            while chunk_counter <= n_chunks:
                logger.info("Writing chunk %i of %i", chunk_counter + 1, n_chunks + 1)

                try:
                    jet_idx = self.save_chunk(
                        load_generator,
                        chunk_counter,
                        jet_idx,
                        n_jets,
                        weights_dict,
                    )
                except StopIteration:
                    break

                # increment counters
                chunk_counter += 1

        # Plot the variables from the output file of the resampling process
        if self.sampling_options.n_jets_to_plot:
            logger.info("Plotting prepared training dataset distributions...")
            preprocessing_plots(
                sample=self.config.get_file_name(
                    option="resampled_scaled_shuffled",
                    use_val=self.use_validation_samples,
                ),
                var_dict=self.variable_config,
                class_labels=self.config.sampling.class_labels,
                plots_dir=os.path.join(
                    self.config.parameters["file_path"],
                    "plots/resampling_scaled_shuffled/",
                    "validation/" if self.use_validation_samples else "",
                ),
                track_collection_list=self.sampling_options.tracks_names
                if self.sampling_options.save_tracks is True
                else None,
                n_jets=self.sampling_options.n_jets_to_plot,
                atlas_second_tag=self.config.general.plot_sample_label,
                logy=True,
                ylabel="Normalised number of jets",
            )

    def calculate_weights(
        self,
        weights_dict: dict,
        jets: np.ndarray,
        labels: np.ndarray,
    ):
        """
        Finds the according weight for the jet, with the weights calculated
        from the GetFlavorWeights method. Writes it onto the jets["weight"].

        Parameters
        ---------
        weights_dict : dict
            weights_dict per flavor and some additional info written into a
            pickle file at /hybrids/flavour_weights

            - 'bjets', etc.
            - 'bins_x' : pt bins
            - 'bins_y' : eta bins
            - 'bin_indices_flat' : flattened indices of the bins in the histogram
            - 'label_map' : {0: 'ujets', 1: 'cjets', 2: 'bjets'}

        jets : np.ndarray
            Containing values of jet variables
        labels : np.ndarray
            Binarized truth value of flavor for jet with shape
            (n_jets x (nFlavor x 1))
        """
        # Get the resampling variables and bins from the weight dict
        resampling_variables = weights_dict["resampling_variables"]
        resampling_bins = weights_dict["resampling_bins"]

        # scale to original values for binning
        with open(self.scale_dict, "r") as infile:
            jets_scale_dict = json.load(infile)
        for varname, scale_dict in jets_scale_dict["jets"].items():
            if varname in resampling_variables:
                jets[varname] *= scale_dict["scale"]
                jets[varname] += scale_dict["shift"]

        # Stack the jet variables
        sample_vector = np.column_stack(
            [np.asarray(jets[variable]) for variable in resampling_variables]
        )

        # Get binnumber of jet from 2D pt,eta grid
        _, _, binnumbers = binned_statistic_dd(
            sample=np.column_stack(
                [sample_vector[:, i] for i in range(sample_vector.shape[1])]
            ),
            values=None,
            statistic="count",
            bins=[value for _, value in resampling_bins.items()],
        )

        # transfrom labels into "bjets", "cjets"...
        label_keys = [weights_dict["label_map"][np.argmax(label)] for label in labels]
        for i, binnumber in enumerate(binnumbers):
            # look where in flattened 2D bin array this binnumber is
            index = np.where(weights_dict["bin_indices_flat"] == binnumber)
            # extract weight with flavour key and index
            weight = weights_dict[label_keys[i]][index]
            # if its out of the defined bin bounds, default to 1
            if not weight:
                weight = 1
            jets["weight"][i] = weight

    def init_jet_datasets(
        self,
        n_jets: int,
        jets: np.ndarray,
        labels_one_hot: np.ndarray,
        additional_var_labels: list,
    ):
        """
        Create jet datasets

        Parameters
        ----------
        n_jets : int
            total number of jets that will be written
        jets : np.ndarray
            jet input feature array
        labels_one_hot : np.ndarray
            jet label array, one hot
        additional_var_labels : list
            list of additional variables to be saved
        Returns
        -------
        h5py.Group
            h5 group containing jet datasets
        """

        jet_group = self.h5file.create_group("jets")

        jet_group.create_dataset(
            "inputs",
            compression=None,
            dtype=self.precision,
            shape=(n_jets, jets.shape[1]),
        )

        jet_group.create_dataset(
            "labels",
            compression=None,
            dtype=np.uint8,
            shape=(n_jets,),
        )

        jet_group.create_dataset(
            "labels_one_hot",
            compression=None,
            dtype=np.uint8,
            shape=(n_jets, labels_one_hot.shape[1]),
        )

        jet_group.create_dataset(
            "weight",
            compression=None,
            dtype=self.precision,
            shape=(n_jets,),
        )

        # Create additional variables group
        if additional_var_labels:
            add_vars_group = jet_group.create_group(
                "add_labels",
            )
            # Add a new entry to the group for each additional variable
            for add_var in additional_var_labels.keys():
                add_vars_group.create_dataset(
                    add_var,
                    compression=None,
                    dtype=additional_var_labels[add_var].dtype,
                    shape=(n_jets,),
                )

        # Writing jet variables as attributes to the jet group datasets
        jet_group["inputs"].attrs["jet_variables"] = self.jet_vars
        jet_group["labels_one_hot"].attrs["label_classes"] = self.class_labels
        jet_group["labels"].attrs["label_classes"] = self.class_labels

        return jet_group

    def init_track_datasets(
        self,
        n_jets: int,
        tracks: list,
        valid: list,
        labels: list,
    ):
        """
        Create track-like datasets

        Parameters
        ----------
        n_jets : int
            total number of jets that will be written
        tracks : list
            list of track arrays
        valid : list
            list of track valid arrays
        labels : list
            list of track label arrays

        Returns
        -------
        list
            list of track h5 groups
        """

        track_groups = []

        # for each track-like group
        for i, tracks_name in enumerate(self.tracks_names):

            trk_i = tracks[i]

            # create a group
            track_group = self.h5file.create_group(tracks_name)
            track_groups.append(track_group)

            tracks_shape = (n_jets, trk_i.shape[1], trk_i.shape[2])
            if self.concat_jet_tracks:
                tracks_shape = (
                    n_jets,
                    tracks_shape[1],
                    trk_i.shape[2] + len(self.concat_jet_tracks),
                )

            # chunking is jet-wise for optimal random access
            chunks = (1,) + trk_i.shape[1:] if self.compression else None

            track_group.create_dataset(
                "inputs",
                compression=self.compression,
                chunks=chunks,
                dtype=self.precision,
                shape=tracks_shape,
            )

            track_group.create_dataset(
                "valid", compression=None, dtype=bool, shape=(n_jets, valid[i].shape[1])
            )

            if self.save_track_labels:

                for label in self.track_label_variables.get(tracks_name, []):
                    track_group.create_dataset(
                        f"labels/{label}",
                        chunks=(1, trk_i.shape[1]),
                        dtype=np.int8,
                        shape=(n_jets, labels[i].shape[1]),
                    )

            # save track variables as attribute
            track_vars = sum(
                self.variable_config["track_train_variables"][tracks_name].values(), []
            )
            if self.concat_jet_tracks:
                track_vars = [f"jet_{v}" for v in self.concat_jet_tracks] + track_vars
            track_group["inputs"].attrs["variables"] = track_vars

        return track_groups

    def save_chunk(
        self,
        load_generator,
        chunk_counter: int,
        jet_idx: int,
        n_jets: int,
        weights_dict: dict,
    ):
        """Save a single chunk of ready to train data to file

        Parameters
        ----------
        load_generator : Generator
            Yields data
        chunk_counter : int
            Index of the current chunk being written
        jet_idx : int
            Start index for the current chunk
        n_jets : int
            Total number of jets to write
        weights_dict : dict
            Jet weight dictionary

        Returns
        -------
        int
            Stop index for the current chunk
        """

        # Load data
        (
            jets,
            tracks,
            labels,
            labels_one_hot,
            track_labels,
            valid,
            additional_jet_labels,
        ) = next(load_generator)

        # final absolute jet index of this chunk
        jet_idx_end = jet_idx + len(jets)

        if self.sampling_options.bool_attach_sample_weights:
            self.calculate_weights(weights_dict, jets, labels)

        weights = jets["weight"]

        # Reform jets to unstructured arrays
        jets = repack_fields(jets[self.jet_vars])
        jets = structured_to_unstructured(jets)

        if chunk_counter == 0:
            self.jet_group = self.init_jet_datasets(
                n_jets,
                jets,
                labels_one_hot,
                additional_jet_labels,
            )

        if chunk_counter == 0 and self.save_tracks:
            self.track_groups = self.init_track_datasets(
                n_jets,
                tracks,
                valid,
                track_labels,
            )

        # write jets
        self.jet_group["inputs"][jet_idx:jet_idx_end] = jets
        self.jet_group["labels"][jet_idx:jet_idx_end] = labels
        self.jet_group["labels_one_hot"][jet_idx:jet_idx_end] = labels_one_hot
        self.jet_group["weight"][jet_idx:jet_idx_end] = weights

        if additional_jet_labels:
            for (add_label, add_data) in additional_jet_labels.items():
                self.jet_group["add_labels"][add_label][jet_idx:jet_idx_end] = add_data

        # write tracks
        if self.save_tracks is True:

            # Loop over tracks selections
            for i, track_group in enumerate(self.track_groups):
                track_i = tracks[i]

                # concatenate jet and track inputs
                if self.concat_jet_tracks:
                    idxs = [self.jet_vars.index(v) for v in self.concat_jet_tracks]
                    rep_jets = np.repeat(jets[:, None, idxs], track_i.shape[1], axis=1)
                    track_i = np.concatenate([rep_jets, track_i], axis=2)
                    track_i[~valid[i]] = 0

                # Track inputs
                track_group["inputs"][jet_idx:jet_idx_end] = track_i

                # Valid flag
                track_group["valid"][jet_idx:jet_idx_end] = valid[i]

                # Track labels
                if self.save_track_labels:
                    for idx, label in enumerate(
                        self.track_label_variables.get(self.tracks_names[i], [])
                    ):
                        track_group[f"labels/{label}"][
                            jet_idx:jet_idx_end
                        ] = track_labels[i][..., idx]

        return jet_idx_end<|MERGE_RESOLUTION|>--- conflicted
+++ resolved
@@ -47,27 +47,11 @@
               is not a list or a string
         """
 
-<<<<<<< HEAD
-        self.save_tracks = (
-            config.sampling["options"]["save_tracks"]
-            if "save_tracks" in config.sampling["options"].keys()
-            else False
-        )
-        self.save_track_labels = (
-            config.sampling["options"]["save_track_labels"]
-            if "save_track_labels" in config.sampling["options"].keys()
-            else False
-        )
-
-        self.class_labels = config.sampling["class_labels"]
-        self.tracks_names = config.sampling["options"]["tracks_names"]
-=======
         self.save_tracks = config.sampling.options.save_tracks
         self.save_track_labels = config.sampling.options.save_track_labels
         self.track_label_variables = config.sampling.options.track_truth_variables
         self.class_labels = config.sampling.class_labels
         self.tracks_names = config.sampling.options.tracks_names
->>>>>>> ec417a9d
         self.compression = compression
         self.precision = config.general.precision
         self.rnd_seed = 42
