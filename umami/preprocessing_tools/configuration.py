"""Configuration module for preprocessing."""
import copy
import os
import shutil
from dataclasses import dataclass
from pathlib import Path, PosixPath
from random import Random

import pydash

from umami.configuration import Configuration, logger
from umami.tools import check_option_definition, flatten_list


def check_key(location, old_key: str, new_key: str) -> None:
    """Helper function to check

    Parameters
    ----------
    location : object
        location in which to check the keys
    old_key : str
        name of old key/option
    new_key : str
        name of new key/option
    Raises
    ------
    KeyError
        If deprecated keys are being used
    """
    if old_key in location:
        raise KeyError(
            f"`{old_key}` was deprecated and is now called `{new_key}`. "
            "Please change that in your config"
        )


@dataclass
class Sample:
    """Class storing sample info.

    Parameters
    ----------
    name : str
        Name of sample
    type : str
        Sample type
    category : str
        Sample category, e.g. bjets
    n_jets : int
        Number of jets to load from sample
    cuts : dict
        Dictionary containing cuts which will be applied on sample
    output_name : str
        Name of output file
    """

    name: str = None
    type: str = None
    category: str = None
    n_jets: int = None
    cuts: dict = None
    output_name: str = None

    def __str__(self) -> str:
        return (
            f"{self.name=}, {self.type=}, {self.category=}, {self.n_jets=}, "
            f"{self.cuts=}, {self.output_name=}"
        )

    def __post_init__(self):
        """
        Process options and perform checks on them.
        """

        # List of tuples for check. Each tuple contains:
        # The variable, the name of the variable, which type the variable should be
        # and if the variable needs to be set (True if None is not ok, False if
        # None is ok)
        needed_args = [
            (self.name, "name", str, True),
            (self.type, "type", str, True),
            (self.category, "category", str, True),
            (self.n_jets, "n_jets", int, True),
            (self.cuts, "cuts", list, False),
            (self.output_name, "output_name", [str, PosixPath], True),
        ]

        # Check option definition
        for iter_var in needed_args:
            check_option_definition(
                variable_to_check=iter_var[0],
                variable_name=iter_var[1],
                needed_type=iter_var[2],
                check_for_nan=iter_var[3],
            )


@dataclass
class Sampling:
    """Class handling preprocessing options in `sampling` block."""

    class_labels: list = None
    method: str = None
    options: object = None
    use_validation_samples: bool = False

    def __post_init__(self):
        """
        Process options and perform checks on them.
        """

        # List of tuples for check. Each tuple contains:
        # The variable, the name of the variable, which type the variable should be
        # and if the variable needs to be set (True if None is not ok, False if
        # None is ok)
        needed_args = [
            (self.class_labels, "class_labels", list, True),
            (self.method, "method", str, True),
            (self.use_validation_samples, "use_validation_samples", bool, True),
        ]

        # Check option definition
        for iter_var in needed_args:
            check_option_definition(
                variable_to_check=iter_var[0],
                variable_name=iter_var[1],
                needed_type=iter_var[2],
                check_for_nan=iter_var[3],
            )


@dataclass
class SamplingOptions:
    """Class handling preprocessing options in `sampling` block."""

    sampling_variables: list = None
    samples_training: dict = None
    samples_validation: dict = None
    custom_n_jets_initial: dict = None
    fractions: dict = None
    max_upsampling_ratio: dict = None
    sampling_fraction: dict = None
    n_jets: int = None
    n_jets_validation: int = None
    n_jets_scaling: int = None
    save_tracks: bool = False
    tracks_names: list = None
    save_track_labels: bool = False
    track_truth_variables: list = None
    intermediate_index_file: str = None
    intermediate_index_file_validation: str = None
    weighting_target_flavour: str = None
    bool_attach_sample_weights: bool = None
    n_jets_to_plot: int = None
    target_distribution: str = None

    def __post_init__(self):
        """
        Process options and perform checks on them.

        Raises
        ------
        ValueError
            If save_tracks is True but no tracks_names are given.
        ValueError
            if save_track_labels is True but no track_truth_variables
            are given.
        """

        # List of tuples for check. Each tuple contains:
        # The variable, the name of the variable, which type the variable should be
        # and if the variable needs to be set (True if None is not ok, False if
        # None is ok)
        needed_args = [
            (self.sampling_variables, "sampling_variables", list, True),
            (self.samples_training, "samples", dict, True),
            (self.samples_validation, "samples", dict, True),
            (self.custom_n_jets_initial, "custom_n_jets_initial", dict, False),
            (self.fractions, "fractions", dict, False),
            (self.max_upsampling_ratio, "max_upsampling_ratio", dict, False),
            (self.sampling_fraction, "max_upsampling_ratio", dict, False),
            (self.n_jets, "n_jets", int, True),
            (self.n_jets_validation, "n_jets_validation", int, False),
            (self.n_jets_scaling, "n_jets_scaling", int, False),
            (self.save_tracks, "save_tracks", bool, True),
            (self.tracks_names, "tracks_names", list, False),
            (self.save_track_labels, "save_track_labels", bool, True),
            (self.track_truth_variables, "track_truth_variables", list, False),
            (self.intermediate_index_file, "intermediate_index_file", str, True),
            (
                self.intermediate_index_file_validation,
                "intermediate_index_file_validation",
                str,
                False,
            ),
            (self.weighting_target_flavour, "weighting_target_flavour", str, False),
            (
                self.bool_attach_sample_weights,
                "bool_attach_sample_weights",
                bool,
                False,
            ),
            (self.n_jets_to_plot, "n_jets_to_plot", int, False),
            (self.target_distribution, "target_distribution", str, False),
        ]

        # Check option definition
        for iter_var in needed_args:
            check_option_definition(
                variable_to_check=iter_var[0],
                variable_name=iter_var[1],
                needed_type=iter_var[2],
                check_for_nan=iter_var[3],
            )

        # Check that tracks_name is correctly defined if save tracks is true
        if self.save_tracks and self.tracks_names is None:
            raise ValueError(
                "You defined save_tracks as True but gave no tracks_names! "
                "Please define them!"
            )

        # Check track truth labels
        if self.save_track_labels and self.track_truth_variables is None:
            raise ValueError(
                "You defined save_track_labels as True but gave no"
                " track_truth_variables! Please define them!"
            )


@dataclass
class GeneralSettings:
    """Class handling general preprocessing options."""

    outfile_name: str = None
    outfile_name_validation: str = None
    plot_name: str = None
    plot_sample_label: str = None
    var_file: str = None
    dict_file: str = None
    compression: str = None
    precision: str = None
    concat_jet_tracks: bool = False
    convert_to_tfrecord: dict = None

    def __post_init__(self):
        """
        Process options and perform checks on them.

        Raises
        ------
        ValueError
            If the one of the filenames does not have the right file extension.
        """

        # List of tuples for check. Each tuple contains:
        # The variable, the name of the variable, which type the variable should be
        # and if the variable needs to be set (True if None is not ok, False if
        # None is ok)
        needed_args = [
            (self.outfile_name, "outfile_name", str, True),
            (self.outfile_name_validation, "outfile_name_validation", str, False),
            (self.plot_name, "plot_name", str, True),
            (self.plot_sample_label, "plot_sample_label", str, False),
            (self.var_file, "var_file", str, True),
            (self.dict_file, "dict_file", str, True),
            (self.compression, "compression", str, False),
            (self.precision, "precision", str, True),
            (self.concat_jet_tracks, "concat_jet_tracks", bool, True),
            (self.convert_to_tfrecord, "convert_to_tfrecord", dict, False),
        ]

        # Check option definition
        for iter_var in needed_args:
            check_option_definition(
                variable_to_check=iter_var[0],
                variable_name=iter_var[1],
                needed_type=iter_var[2],
                check_for_nan=iter_var[3],
            )

        # Check that .h5 files have the h5 in the name
        for varname, var, needed_extension in zip(
            ["outfile_name", "outfile_name_validation", "var_file", "dict_file"],
            [
                self.outfile_name,
                self.outfile_name_validation,
                self.var_file,
                self.dict_file,
            ],
            [".h5", ".h5", ".yaml", ".json"],
        ):

            # Skip variable if its None
            if not var:
                continue

            # Check that the given variable has the correct extension
            if not var.endswith(needed_extension):
                raise ValueError(
                    f"Your specified `{varname}` has to be a {needed_extension} file. "
                    f"You defined in the preprocessing config {var}"
                )


class Preparation:
    """Class handling preprocessing options in `preparation` block."""

    def __init__(self, settings: dict) -> None:
        """Initialise Preparation settings.

        Parameters
        ----------
        settings : dict
            Dictionary containing the preparation block.
        """
        # Number of jets loaded per batch from the files for preparation.
        self.settings = settings
        # TODO: rename also in config to batch_size
        if "batch_size" in settings:
            self.batch_size = int(settings.get("batch_size"))
        elif "batchsize" in settings:
            self.batch_size = int(settings.get("batchsize"))
        else:
            self.batch_size = 500_000
            logger.info(
                "Batch size not specified for prepare step. It will be set to 500k."
            )
        self.input_files = {}
        self.samples = {}
        self._init_samples(settings.get("samples"))
        # The sample categories are the keys of the input_h5 dict
        self.sample_categories = list(
            self.settings.get("input_h5", self.settings.get("ntuples")).keys()
        )

    def get_sample(self, sample_name: str):
        """Retrieve information about sample.

        Parameters
        ----------
        sample_name : str
            Name of sample

        Returns
        -------
        Sample
            sample class of specified sample

        Raises
        ------
        KeyError
            if specified sample not in config file
        """
        try:
            return self.samples[sample_name]
        except KeyError as error:
            raise KeyError(
                f"Requested sample `{sample_name}` is not defined in config file."
            ) from error

    def _init_samples(self, samples: dict) -> None:
        """Reading in samples from configuration.

        Parameters
        ----------
        samples : dict
            dictionary containing samples

        Raises
        ------
        KeyError
            if both `f_output` and `output_name` are specified for a sample
        """

        for sample_name, sample_settings in samples.items():
            # for now two config options are supported, either defining the full name
            # via `output_name` or in the old way giving a dict `f_output` with `path`
            # and `file` specified.
            if "f_output" in sample_settings and "output_name" in sample_settings:
                raise KeyError(
                    "You specified both `f_output` and `output_name` in your"
                    f"`{sample_name}`, you can only specify one of them."
                )

            # Get the f_output and the cuts
            f_output = sample_settings.get("f_output")
            cuts = sample_settings.get("cuts", [])
            sample = Sample(
                name=sample_name,
                type=sample_settings.get("type"),
                category=sample_settings.get("category"),
                n_jets=int(sample_settings.get("n_jets")),
                output_name=Path(f_output.get("path", ".")) / f_output.get("file")
                if f_output
                else Path(sample_settings.get("output_name")),
                cuts=flatten_list(cuts),
            )
            self.samples[sample_name] = sample
            logger.debug("Read in sample %s", sample)

    def _init_input_h5(self, input_h5: dict) -> None:
        """Reading in input_h5 from configuration.

        Parameters
        ----------
        input_h5 : dict
            dictionary containing input_h5

        Raises
        ------
        FileNotFoundError
            If there are no input h5 files found for a given sample.
        """
        for sample_type, value in input_h5.items():
            path = Path(value.get("path"))
            file_list = sorted(list(path.rglob(value.get("file_pattern"))))
            if len(file_list) == 0:
                raise FileNotFoundError(
                    f"Didn't find any input files for {sample_type}.\n"
                    f"\t- path: {value['path']}\n"
                    f"\t- pattern: {value['file_pattern']}"
                )
            if value.get("randomise"):
                Random(42).shuffle(file_list)
            self.input_files[sample_type] = file_list

    def get_input_files(self, sample_type: str):
        """Provides

        Parameters
        ----------
        sample_type : str
            Sample type, e.g. ttbar

        Returns
        -------
        list
            List of h5 input files
        """
        if not self.input_files:
            # avoid to call this in the init since it is not always needed,
            # make it available only when requested.
            # the keyword `ntuples` was renamed to `input_h5`, still supporting both
            self._init_input_h5(
                self.settings.get("input_h5", self.settings.get("ntuples"))
            )

        return self.input_files.get(sample_type)


class PreprocessConfiguration(Configuration):
    """Preprocessing Configuration class."""

    def __init__(self, yaml_config: str):
        """Init the Configuration class.

        Parameters
        ----------
        yaml_config : str
            Path to yaml config file.
        """
        super().__init__(yaml_config)
        self.yaml_default_config = (
            Path(os.path.dirname(__file__))
            / "configs/preprocessing_default_config.yaml"
        )
        self.load_config_file()
        self.get_configuration()
        self.check_resampling_options()

    def get_configuration(self) -> None:
        """
        Assign configuration from file to class variables.
        """

        # Init the preparation block
        self.preparation = Preparation(self.config.get("preparation"))

        # Init the sampling block
        self.sampling = Sampling(
            class_labels=self.config["sampling"].get("class_labels"),
            method=self.config["sampling"].get("method"),
            options=SamplingOptions(**self.config["sampling"]["options"]),
        )

        # Get the parameters and cut parameters
        setattr(self, "parameters", self.config["parameters"])
        setattr(self, "cut_parameters", self.config["cut_parameters"])

        # Arguments in the config file which are not general
        non_general_args = ["preparation", "sampling", "parameters", "cut_parameters"]
        self.general = GeneralSettings(**pydash.omit(self.config, non_general_args))

    def check_resampling_options(self):
        """
        Checking that n_jets* are defined correctly for the given resampling method.

        Raises
        ------
        ValueError
            If the value is smaller than 1 for all methods beside pdf
        """

        # Loop over the n_jets which are to check
        for n_jets_iter, name_iter in zip(
            (self.sampling.options.n_jets, self.sampling.options.n_jets_validation),
            ("n_jets", "n_jets_validation"),
        ):
            if n_jets_iter is not None:
                # Check that n_jets
                if self.sampling.method != "pdf":
                    if n_jets_iter <= 0:
                        raise ValueError(
                            f"You defined resampling method {self.sampling.method} "
                            f"with {name_iter} <= 0! Only values above zero are "
                            "support for this method!"
                        )

                else:
                    if n_jets_iter < 1 and n_jets_iter != -1:
                        raise ValueError(
                            f"You defined resampling method {self.sampling.method} "
                            f"with {name_iter} <= 0! Only values above zero and -1 are"
                            " support for this method!"
                        )

        # Check that fractions is set except for the importance sampling
        if (
            self.sampling.options.fractions is None
            and self.sampling.method != "importance_no_replace"
        ):
            raise ValueError(
                "You havn't defined the target fractions for your resampling!"
            )

    def get_file_name(
        self,
        option: str = None,
        extension: str = ".h5",
        custom_path: str = None,
        use_val: bool = False,
    ) -> str:
        """
        Get the file name for different preprocessing steps.

        Parameters
        ----------
        option : str, optional
            Option name for file, by default None
        extension : str, optional
            File extension, by default ".h5"
        custom_path : str, optional
            Custom path to file, by default None
        use_val: bool, optinal
            Decide if the outfile name from the training or
            from the validation will be loaded. With True, the
            validation file name will be used. By default False.

        Returns
        -------
        str
            Path of the output file.
        """

        # Get the defined base output file name
        out_file = (
            self.general.outfile_name_validation
            if use_val
            else self.general.outfile_name
        )

        # Get the index of the file extension
        idx = out_file.index(".h5")

        # Insert the option into the output file name
        inserttxt = "" if option is None else f"-{option}"

        # Check for a custom path
        if custom_path is not None:
            name_base = out_file.rsplit("/", maxsplit=1)[-1]
            idx = name_base.index(".h5")
            return custom_path + name_base[:idx] + inserttxt + extension

        # Check if the pure base output file name should be returned
        if option is None:
            return out_file

        # Create the new outfile name
        out_file = out_file[:idx] + inserttxt + extension
        return out_file

    def copy_to_out_dir(self, suffix: str, out_dir: str = None) -> None:
        """
        Write the current config object to a new file, in the output dir
        of the current preprocessing job

        Parameters
        ----------
        suffix : str
            Append this string to the copied config file name
        out_dir : str
            Output directory to which the files are copied.
        """
        if out_dir is None:
            # don't run during tests
            if self.config["parameters"]["file_path"] == ".":
                return
            # get output directory of this preprocessing job and go up one level
            out_dir = Path(self.config["parameters"]["file_path"]).parent
        else:
            out_dir = Path(out_dir)
        # make output directory
        out_dir.mkdir(parents=True, exist_ok=True)

        # deepcopy current config dict
        config = copy.deepcopy(self.config)

        # get path for copy of current conifg
        suffix = f"_{suffix}" if suffix not in self.yaml_config.stem else ""
        new_config_path = Path(out_dir) / (
            self.yaml_config.stem + suffix + self.yaml_config.suffix
        )

        # get new var dict path and update copied config
        new_var_dict_path = out_dir / Path(self.general.var_file).name
        config["var_file"] = str(new_var_dict_path.resolve())
        config["parameters"]["var_file"] = str(new_var_dict_path.resolve())

        # if scale dict file exists, copy it as well
<<<<<<< HEAD
        new_sd_path = out_dir / Path(self.dict_file).name
        if Path(self.dict_file).is_file() and not new_sd_path.is_file():
            logger.info("Scale dict exists and will be copied.")
=======
        if Path(self.general.dict_file).is_file():
            logger.info("Scale dict exists and will be copied.")
            new_sd_path = out_dir / Path(self.general.dict_file).name
>>>>>>> 80a0e519
            config["dict_file"] = str(new_sd_path.resolve())
            config["parameters"][".dict_file"] = str(new_sd_path.resolve())
            logger.info("Copying config file to %s", new_sd_path)
            if new_sd_path.is_file():
                logger.warning("Overwriting existing scale dict at %s", new_sd_path)
<<<<<<< HEAD
            shutil.copyfile(self.dict_file, new_sd_path)
=======
            if self.general.dict_file != str(new_sd_path):
                shutil.copyfile(self.general.dict_file, new_sd_path)
>>>>>>> 80a0e519

        # copy config
        logger.info("Copying config file to %s", new_config_path)
        if new_config_path.is_file():
            logger.warning("Overwriting existing config at %s", new_config_path)
        self.yaml.dump(config, new_config_path)

        # copy var dict
        logger.info("Copying variable dict to %s", new_config_path)
        if new_var_dict_path.is_file():
            logger.warning(
                "Overwriting existing variable dict at %s", new_var_dict_path
            )
        shutil.copyfile(self.general.var_file, new_var_dict_path)<|MERGE_RESOLUTION|>--- conflicted
+++ resolved
@@ -629,26 +629,15 @@
         config["parameters"]["var_file"] = str(new_var_dict_path.resolve())
 
         # if scale dict file exists, copy it as well
-<<<<<<< HEAD
-        new_sd_path = out_dir / Path(self.dict_file).name
-        if Path(self.dict_file).is_file() and not new_sd_path.is_file():
+        new_sd_path = out_dir / Path(self.general.dict_file).name
+        if Path(self.general.dict_file).is_file() and not new_sd_path.is_file():
             logger.info("Scale dict exists and will be copied.")
-=======
-        if Path(self.general.dict_file).is_file():
-            logger.info("Scale dict exists and will be copied.")
-            new_sd_path = out_dir / Path(self.general.dict_file).name
->>>>>>> 80a0e519
             config["dict_file"] = str(new_sd_path.resolve())
             config["parameters"][".dict_file"] = str(new_sd_path.resolve())
             logger.info("Copying config file to %s", new_sd_path)
             if new_sd_path.is_file():
                 logger.warning("Overwriting existing scale dict at %s", new_sd_path)
-<<<<<<< HEAD
-            shutil.copyfile(self.dict_file, new_sd_path)
-=======
-            if self.general.dict_file != str(new_sd_path):
-                shutil.copyfile(self.general.dict_file, new_sd_path)
->>>>>>> 80a0e519
+            shutil.copyfile(self.general.dict_file, new_sd_path)
 
         # copy config
         logger.info("Copying config file to %s", new_config_path)
