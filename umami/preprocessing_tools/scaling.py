--- conflicted
+++ resolved
@@ -358,36 +358,11 @@
             nor a string
         """
 
-<<<<<<< HEAD
-        self.scale_dict_path = config.dict_file
-        self.sampling_options = config.sampling["options"]
-        self.save_tracks = (
-            config.sampling["options"]["save_tracks"]
-            if "save_tracks" in config.sampling["options"].keys()
-            else False
-        )
-        self.save_track_labels = (
-            config.sampling["options"]["save_track_labels"]
-            if "save_track_labels" in config.sampling["options"].keys()
-            else False
-        )
-
-        self.tracks_names = config.sampling["options"]["tracks_names"]
-        self.compression = config.compression
-
-        logger.info("Using variable dict at %s", config.var_file)
-        self.variable_config = get_variable_dict(config.var_file)
-
-        self.track_label_variables = self.variable_config.get(
-            "track_truth_variables", None
-        )
-=======
         self.scale_dict_path = config.general.dict_file
         self.sampling_options = config.sampling.options
         self.save_tracks = self.sampling_options.save_tracks
         self.save_track_labels = self.sampling_options.save_track_labels
         self.track_label_variables = self.sampling_options.track_truth_variables
->>>>>>> ec417a9d
 
         if self.save_track_labels:
             if isinstance(self.track_label_variables, str):
@@ -405,8 +380,6 @@
                     single string!
                     """
                 )
-<<<<<<< HEAD
-=======
 
         self.tracks_names = self.sampling_options.tracks_names
         self.compression = config.general.compression
@@ -414,7 +387,6 @@
         logger.info("Using variable dict at %s", config.general.var_file)
         self.variable_config = get_variable_dict(config.general.var_file)
 
->>>>>>> ec417a9d
         # Adding the full config to retrieve the correct paths
         self.config = config
 
