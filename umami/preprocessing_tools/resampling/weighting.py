"""Weighting module handling data preprocessing."""
# pylint: disable=attribute-defined-outside-init,no-self-use
import os
import pickle

import h5py
import numpy as np

from umami.configuration import logger
from umami.plotting_tools import plot_resampling_variables, preprocessing_plots
from umami.preprocessing_tools.resampling.resampling_base import ResamplingTools
from umami.preprocessing_tools.utils import get_variable_dict


class Weighting(ResamplingTools):
    """Weighting class."""

    def get_flavour_weights(self):
        """
        Calculate ratios (weights) from bins in 2d (pt,eta) histogram between
        different flavours.
        """

        # calculate the 2D bin statistics for each sample and add it to
        # concat_samples dict with keys 'binnumbers','bin_indices_flat', 'stat'
        self.get_pt_eta_bin_statistics()

        # target distribution
        target_jets_stats = self.concat_samples[self.options.weighting_target_flavour][
            "stat"
        ]

        # Write out weights_dict for later use
        weights_dict = {}

        # calculate weights between flavours of pt, eta distribution
        for flavour in self.class_categories:
            # jets by flavours to be ratioed
            flavour_jets_stats = self.concat_samples[flavour]["stat"]
            # make sure there is no zero divsion
            weights_dict[flavour] = np.divide(
                target_jets_stats,
                flavour_jets_stats,
                out=np.zeros_like(target_jets_stats),
                where=flavour_jets_stats != 0,
            )
        # Add the binning
        for variable_name, bin_values in self.resampling_bins.items():
            weights_dict[variable_name] = bin_values

        # Add the flat bin indices
        weights_dict["bin_indices_flat"] = self.bin_indices_flat

        # Add the resampling variables/bins to the weights dict
        weights_dict["resampling_variables"] = self.resampling_variables
        weights_dict["resampling_bins"] = self.resampling_bins

        # map inverse -> {0: 'ujets', 1: 'cjets', 2: 'bjets'}
        weights_dict["label_map"] = {v: k for k, v in self.class_labels_map.items()}
        save_name = os.path.join(
            self.outfile_path,
            "flavour_weights_training"
            if not self.use_validation_samples
            else "flavour_weights_validation",
        )

        with open(save_name, "wb") as file:
            pickle.dump(weights_dict, file)
        logger.info("Saved flavour weights to: %s", save_name)

    def get_indices(self):
        """
        Applies the UnderSampling to the given arrays.

        Returns
        -------
        Returns the indices for the jets to be used separately for each
        category and sample.

        """
        # To include it into the preprocessing chain write out indices.h5 and
        # fill indices_to_keep with all jets for weighting method
        indices_to_keep = {elem: [] for elem in self.class_categories}
        for class_category in self.class_categories:
            size_class_category = len(self.concat_samples[class_category]["jets"])
            indices_to_keep[class_category] = np.arange(size_class_category)

        # Write out indices.h5 with keys as samplenames, e.g.
        # "training_ttbar_bjets"
        size_total = 0
        self.indices_to_keep = {}  # pylint: disable=attribute-defined-outside-init

        # decide which index file to use
        index_file = (
            self.options.intermediate_index_file_validation
            if self.use_validation_samples
            else self.options.intermediate_index_file
        )

        with h5py.File(index_file, "w") as f_index:
            for class_category in self.class_categories:
                sample_categories = self.concat_samples[class_category]["jets"][
                    indices_to_keep[class_category], 4
                ]
                sample_indices = self.concat_samples[class_category]["jets"][
                    indices_to_keep[class_category], 2
                ]
                for sample_category in self.sample_categories:
                    sample_name = self.sample_map[sample_category][class_category]
                    self.indices_to_keep[sample_name] = np.sort(
                        sample_indices[
                            sample_categories == self.sample_categories[sample_category]
                        ]
                    ).astype(int)
                    f_index.create_dataset(
                        sample_name,
                        data=self.indices_to_keep[sample_name],
                        compression="gzip",
                    )
                    sample_size = len(self.indices_to_keep[sample_name])
                    size_total += sample_size
                    logger.info("Using %i jets from %s.", sample_size, sample_name)
        logger.info("Using in total %i jets.", size_total)
        return self.indices_to_keep

    def Run(self):
        """Run function for Weighting class."""
        logger.info("Starting weights calculation")
        # loading pt and eta from files and put them into dict
        self.initialise_samples()
        # put ttbar and zprime together
        self.concatenate_samples()
        # calculate ratios between 2d (pt,eta) bin distributions of different
        # flavours
        self.get_flavour_weights()
        # write out indices.h5 to use preprocessing chain
        self.get_indices()

        # Make the resampling plots for the resampling variables before resampling
        plot_resampling_variables(
            concat_samples=self.concat_samples,
            var_positions=[0, 1],
            variable_names=self.resampling_variables,
            sample_categories=self.config.preparation.sample_categories,
            output_dir=os.path.join(
                self.resampled_path,
                "plots/resampling/",
            ),
            bins_dict={
                self.resampling_variables[0]: 200,
                self.resampling_variables[1]: 20,
            },
            atlas_second_tag=self.config.general.plot_sample_label,
            logy=True,
            ylabel="Normalised number of jets",
        )

        self.write_file(self.indices_to_keep)

        # Plot the variables from the output file of the resampling process
        if self.options.n_jets_to_plot:
            logger.info("Plotting resampled distributions...")
            preprocessing_plots(
<<<<<<< HEAD
                sample=self.config.get_file_name(option="resampled"),
                var_dict=get_variable_dict(self.config.general.var_file),
                class_labels=self.config.sampling.class_labels,
=======
                sample=self.config.get_file_name(
                    option="resampled",
                    use_val=self.use_validation_samples,
                ),
                var_dict=get_variable_dict(self.config.var_file),
                class_labels=self.config.sampling["class_labels"],
>>>>>>> 22a29052
                plots_dir=os.path.join(
                    self.resampled_path,
                    "plots/resampling/",
                    "validation/" if self.use_validation_samples else "",
                ),
                track_collection_list=self.options.tracks_names
                if self.options.save_tracks is True
                else None,
                n_jets=self.options.n_jets_to_plot,
                atlas_second_tag=self.config.general.plot_sample_label,
                logy=True,
                ylabel="Normalised number of jets",
            )<|MERGE_RESOLUTION|>--- conflicted
+++ resolved
@@ -161,18 +161,12 @@
         if self.options.n_jets_to_plot:
             logger.info("Plotting resampled distributions...")
             preprocessing_plots(
-<<<<<<< HEAD
-                sample=self.config.get_file_name(option="resampled"),
-                var_dict=get_variable_dict(self.config.general.var_file),
-                class_labels=self.config.sampling.class_labels,
-=======
                 sample=self.config.get_file_name(
                     option="resampled",
                     use_val=self.use_validation_samples,
                 ),
-                var_dict=get_variable_dict(self.config.var_file),
-                class_labels=self.config.sampling["class_labels"],
->>>>>>> 22a29052
+                var_dict=get_variable_dict(self.config.general.var_file),
+                class_labels=self.config.sampling.class_labels,
                 plots_dir=os.path.join(
                     self.resampled_path,
                     "plots/resampling/",
