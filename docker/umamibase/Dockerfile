FROM UPDATED_IN_GITLAB_CI_JOB

## ensure locale is set during build
ENV LANG C.UTF-8
ENV LC_ALL C.UTF-8

ARG DEBIAN_FRONTEND=noninteractive

RUN apt-get update && \
    apt-get install -y git debconf-utils h5utils && \
    echo "krb5-config krb5-config/add_servers_realm string CERN.CH" | debconf-set-selections && \
    echo "krb5-config krb5-config/default_realm string CERN.CH" | debconf-set-selections && \
    apt-get install -y krb5-user && \
<<<<<<< HEAD
=======
    apt-get install -y build-essential && \
>>>>>>> 5431cce0
    apt-get install -y vim nano emacs less screen graphviz python3-tk wget

COPY requirements.txt .

RUN pip install -r requirements.txt<|MERGE_RESOLUTION|>--- conflicted
+++ resolved
@@ -11,10 +11,7 @@
     echo "krb5-config krb5-config/add_servers_realm string CERN.CH" | debconf-set-selections && \
     echo "krb5-config krb5-config/default_realm string CERN.CH" | debconf-set-selections && \
     apt-get install -y krb5-user && \
-<<<<<<< HEAD
-=======
     apt-get install -y build-essential && \
->>>>>>> 5431cce0
     apt-get install -y vim nano emacs less screen graphviz python3-tk wget
 
 COPY requirements.txt .
